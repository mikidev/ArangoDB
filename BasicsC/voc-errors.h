
#ifndef TRIAGENS_DURHAM_VOC_BASE_ERRORS_H
#define TRIAGENS_DURHAM_VOC_BASE_ERRORS_H 1

#ifdef __cplusplus
extern "C" {
#endif

////////////////////////////////////////////////////////////////////////////////
/// @page AvocadoErrors Error codes and meanings
///
/// The following errors might be raised when running AvocadoDB:
///
/// - 0: @CODE{no error}
///   No error has occurred.
/// - 1: @CODE{failed}
///   Will be raised when a general error occurred.
/// - 2: @CODE{system error}
///   Will be raised when operating system error occurred.
/// - 3: @CODE{out of memory}
///   Will be raised when there is a memory shortage.
/// - 4: @CODE{internal error}
///   Will be raised when an internal error occurred.
/// - 5: @CODE{illegal number}
///   Will be raised when an illegal representation of a number was given.
/// - 6: @CODE{numeric overflow}
///   Will be raised when a numeric overflow occurred.
/// - 7: @CODE{illegal option}
///   Will be raised when an unknown option was supplied by the user.
/// - 8: @CODE{dead process identifier}
///   Will be raised when a PID without a living process was found.
/// - 9: @CODE{not implemented}
///   Will be raised when hitting an unimplemented feature.
/// - 10: @CODE{bad parameter}
///   Will be raised when the parameter does not fulfill the requirements.
/// - 11: @CODE{forbidden}
///   Will be raised when you are missing permission for the operation.
/// - 400: @CODE{bad parameter}
///   Will be raised when the HTTP request does not fulfill the requirements.
/// - 403: @CODE{forbidden}
///   Will be raised when the operation is forbidden.
/// - 404: @CODE{not found}
///   Will be raised when an URI is unknown.
/// - 405: @CODE{method not supported}
///   Will be raised when an unsupported HTTP method is used for an operation.
/// - 500: @CODE{internal server error}
///   Will be raised when an internal server is encountered.
/// - 600: @CODE{invalid JSON object}
///   Will be raised when a string representation an JSON object is corrupt.
/// - 601: @CODE{superfluous URL suffices}
///   Will be raised when the URL contains superfluous suffices.
/// - 1000: @CODE{illegal state}
///   Internal error that will be raised when the datafile is not in the
///   required state.
/// - 1001: @CODE{illegal shaper}
///   Internal error that will be raised when the shaper encountered a porblem.
/// - 1002: @CODE{datafile sealed}
///   Internal error that will be raised when trying to write to a datafile.
/// - 1003: @CODE{unknown type}
///   Internal error that will be raised when an unknown collection type is
///   encountered.
/// - 1004: @CODE{ready only}
///   Internal error that will be raised when trying to write to a read-only
///   datafile or collection.
/// - 1005: @CODE{duplicate identifier}
///   Internal error that will be raised when a identifier duplicate is
///   detected.
/// - 1100: @CODE{corrupted datafile}
///   Will be raised when a corruption is detected in a datafile.
/// - 1101: @CODE{illegal parameter file}
///   Will be raised if a parameter file is corrupted.
/// - 1102: @CODE{corrupted collection}
///   Will be raised when a collection contains one or more corrupted datafiles.
/// - 1103: @CODE{mmap failed}
///   Will be raised when the system call mmap failed.
/// - 1104: @CODE{filesystem full}
///   Will be raised when the filesystem is full.
/// - 1105: @CODE{no journal}
///   Will be raised when a journal cannot be created.
/// - 1106: @CODE{cannot create/rename datafile because it ready exists}
///   Will be raised when the datafile cannot be created or renamed because a
///   file of the same name already exists.
/// - 1107: @CODE{database is locked}
///   Will be raised when the database is locked by a different process.
/// - 1108: @CODE{cannot create/rename collection because directory ready exists}
///   Will be raised when the collection cannot be created because a directory
///   of the same name already exists.
/// - 1200: @CODE{conflict}
///   Will be raised when updating or deleting a document and a conflict has
///   been detected.
/// - 1201: @CODE{wrong path for database}
///   Will be raised when a non-existing directory was specified as path for
///   the database.
/// - 1202: @CODE{document not found}
///   Will be raised when a document with a given identifier or handle is
///   unknown.
/// - 1203: @CODE{collection not found}
///   Will be raised when a collection with a given identifier or name is
///   unknown.
/// - 1204: @CODE{parameter 'collection' not found}
///   Will be raised when the collection parameter is missing.
/// - 1205: @CODE{illegal document handle}
///   Will be raised when a document handle is corrupt.
/// - 1206: @CODE{maixaml size of journal too small}
///   Will be raised when the maximal size of the journal is too small.
/// - 1207: @CODE{duplicate name}
///   Will be raised when a name duplicate is detected.
/// - 1208: @CODE{illegal name}
///   Will be raised when an illegal name is detected.
/// - 1209: @CODE{no suitable index known}
///   Will be raised when no suitable index for the query is known.
/// - 1210: @CODE{unique constraint violated}
///   Will be raised when there is a unique constraint violation.
/// - 1211: @CODE{geo index violated}
///   Will be raised when a illegale coordinate is used.
/// - 1212: @CODE{index not found}
///   Will be raised when an index with a given identifier is unknown.
/// - 1213: @CODE{cross collection request not allowed}
///   Will be raised when a cross-collection is requested.
/// - 1214: @CODE{illegal index handle}
///   Will be raised when a index handle is corrupt.
/// - 1300: @CODE{datafile full}
///   Will be raised when the datafile reaches its limit.
/// - 1500: @CODE{query killed}
///   Will be raised when a running query is killed by an explicit admin
///   command.
/// - 1501: @CODE{parse error: \%s}
///   Will be raised when query is parsed and is found to be syntactially
///   invalid.
/// - 1502: @CODE{query is empty}
///   Will be raised when an empty query is specified.
/// - 1503: @CODE{query specification invalid}
///   Will be raised when a query is sent to the server with an incomplete or
///   invalid query specification structure.
/// - 1504: @CODE{number '\%s' is out of range}
///   Will be raised when a numeric value inside a query is out of the allowed
///   value range.
/// - 1505: @CODE{too many joins.}
///   Will be raised when the number of joins in a query is beyond the allowed
///   value.
/// - 1506: @CODE{collection name '\%s' is invalid}
///   Will be raised when an invalid collection name is used in the from clause
///   of a query.
/// - 1507: @CODE{collection alias '\%s' is invalid}
///   Will be raised when an invalid alias name is used for a collection.
/// - 1508: @CODE{collection alias '\%s' is declared multiple times in the same query}
///   Will be raised when the same alias name is declared multiple times in the
///   same query's from clause.
/// - 1509: @CODE{collection alias '\%s' is used but was not declared in the from clause}
///   Will be raised when an alias not declared in the from clause is used in
///   the query.
/// - 1510: @CODE{unable to open collection '\%s'}
///   Will be raised when one of the collections referenced in the query was
///   not found.
/// - 1511: @CODE{geo restriction for alias '\%s' is invalid}
///   Will be raised when a specified geo restriction is invalid.
/// - 1512: @CODE{no suitable geo index found for geo restriction on '\%s'}
///   Will be raised when a geo restriction was specified but no suitable geo
///   index is found to resolve it.
/// - 1513: @CODE{no value specified for declared bind parameter '\%s'}
///   Will be raised when a bind parameter was declared in the query but the
///   query is being executed with no value for that parameter.
/// - 1514: @CODE{value for bind parameter '\%s' is declared multiple times}
///   Will be raised when a value gets specified multiple times for the same
///   bind parameter.
/// - 1515: @CODE{bind parameter '\%s' was not declared in the query}
///   Will be raised when a value gets specified for an undeclared bind
///   parameter.
/// - 1516: @CODE{invalid value for bind parameter '\%s'}
///   Will be raised when an invalid value is specified for one of the bind
///   parameters.
/// - 1517: @CODE{bind parameter number '\%s' out of range}
///   Will be specified when the numeric index for a bind parameter of type @n
///   is out of the allowed range.
/// - 1518: @CODE{usage of unknown function '\%s'}
///   Will be raised when an undefined function is called.
/// - 1520: @CODE{runtime error in query}
///   Will be raised when a Javascript runtime error occurs while executing a
///   query.
/// - 1521: @CODE{limit value '\%s' is out of range}
///   Will be raised when a limit value in the query is outside the allowed
///   range (e. g. when passing a negative skip value).
/// - 1600: @CODE{cursor not found}
///   Will be raised when a cursor is requested via its id but a cursor with
///   that id cannot be found.
/// - 1700: @CODE{expecting \<prefix\>/user/\<username\>}
///   TODO
/// - 1701: @CODE{cannot create user}
///   TODO
/// - 1702: @CODE{role not found}
///   TODO
/// - 1703: @CODE{no permission to create user with that role}
///   TODO
/// - 1704: @CODE{user not found}
///   TODO
/// - 1705: @CODE{cannot manage password for user}
///   TODO
/// - 1706: @CODE{expecting POST \<prefix\>/session}
///   TODO
/// - 1707: @CODE{expecting GET \<prefix\>/session/\<sid\>}
///   TODO
/// - 1708: @CODE{expecting PUT \<prefix\>/session/\<sid\>/\<method\>}
///   TODO
/// - 1709: @CODE{expecting DELETE \<prefix\>/session/\<sid\>}
///   TODO
/// - 1710: @CODE{unknown session}
///   TODO
/// - 1711: @CODE{session has not bound to user}
///   TODO
/// - 1712: @CODE{cannot login with session}
///   TODO
/// - 1713: @CODE{expecting GET \<prefix\>/users}
///   TODO
/// - 1714: @CODE{expecting /directory/sessionvoc/\<token\>}
///   TODO
/// - 1715: @CODE{directory server is not configured}
///   TODO
/// - 1800: @CODE{invalid key declaration}
///   Will be raised when an invalid key specification is passed to the server
/// - 1801: @CODE{key already exists}
///   Will be raised when a key is to be created that already exists
/// - 1802: @CODE{key not found}
///   Will be raised when the specified key is not found
/// - 1803: @CODE{key is not unique}
///   Will be raised when the specified key is not unique
/// - 1804: @CODE{key value not changed}
///   Will be raised when updating the value for a key does not work
/// - 1805: @CODE{key value not removed}
///   Will be raised when deleting a key/value pair does not work
/// - 1901: @CODE{invalid graph}
///   Will be raised when an invalid name is passed to the server
/// - 1902: @CODE{could not create graph}
///   Will be raised when an invalid name, vertices or edges is passed to the
///   server
/// - 1903: @CODE{invalid vertex}
///   Will be raised when an invalid vertex id is passed to the server
/// - 1904: @CODE{could not create vertex}
///   Will be raised when the vertex could not be created
/// - 2000: @CODE{unknown client error}
///   This error should not happen.
/// - 2001: @CODE{could not connect to server}
///   Will be raised when the client could not connect to the server.
/// - 2002: @CODE{could not write to server}
///   Will be raised when the client could not write data.
/// - 2003: @CODE{could not read from server}
///   Will be raised when the client could not read data.
/// - 3100: @CODE{priority queue insert failure}
///   Will be raised when an attempt to insert a document into a priority queue
///   index fails for some reason.
/// - 3110: @CODE{priority queue remove failure}
///   Will be raised when an attempt to remove a document from a priority queue
///   index fails for some reason.
/// - 3111: @CODE{priority queue remove failure - item missing in index}
///   Will be raised when an attempt to remove a document from a priority queue
///   index fails when document can not be located within the index.
////////////////////////////////////////////////////////////////////////////////

////////////////////////////////////////////////////////////////////////////////
/// @addtogroup VocError
/// @{
////////////////////////////////////////////////////////////////////////////////

////////////////////////////////////////////////////////////////////////////////
/// @brief helper macro to define an error string
////////////////////////////////////////////////////////////////////////////////

#define REG_ERROR(id, label) TRI_set_errno_string(TRI_ ## id, label);

////////////////////////////////////////////////////////////////////////////////
/// @brief register all errors for AvocadoDB
////////////////////////////////////////////////////////////////////////////////

void TRI_InitialiseErrorMessages (void);

////////////////////////////////////////////////////////////////////////////////
/// @brief 0: ERROR_NO_ERROR
///
/// no error
///
/// No error has occurred.
////////////////////////////////////////////////////////////////////////////////

#define TRI_ERROR_NO_ERROR                                                (0)

////////////////////////////////////////////////////////////////////////////////
/// @brief 1: ERROR_FAILED
///
/// failed
///
/// Will be raised when a general error occurred.
////////////////////////////////////////////////////////////////////////////////

#define TRI_ERROR_FAILED                                                  (1)

////////////////////////////////////////////////////////////////////////////////
/// @brief 2: ERROR_SYS_ERROR
///
/// system error
///
/// Will be raised when operating system error occurred.
////////////////////////////////////////////////////////////////////////////////

#define TRI_ERROR_SYS_ERROR                                               (2)

////////////////////////////////////////////////////////////////////////////////
/// @brief 3: ERROR_OUT_OF_MEMORY
///
/// out of memory
///
/// Will be raised when there is a memory shortage.
////////////////////////////////////////////////////////////////////////////////

#define TRI_ERROR_OUT_OF_MEMORY                                           (3)

////////////////////////////////////////////////////////////////////////////////
/// @brief 4: ERROR_INTERNAL
///
/// internal error
///
/// Will be raised when an internal error occurred.
////////////////////////////////////////////////////////////////////////////////

#define TRI_ERROR_INTERNAL                                                (4)

////////////////////////////////////////////////////////////////////////////////
/// @brief 5: ERROR_ILLEGAL_NUMBER
///
/// illegal number
///
/// Will be raised when an illegal representation of a number was given.
////////////////////////////////////////////////////////////////////////////////

#define TRI_ERROR_ILLEGAL_NUMBER                                          (5)

////////////////////////////////////////////////////////////////////////////////
/// @brief 6: ERROR_NUMERIC_OVERFLOW
///
/// numeric overflow
///
/// Will be raised when a numeric overflow occurred.
////////////////////////////////////////////////////////////////////////////////

#define TRI_ERROR_NUMERIC_OVERFLOW                                        (6)

////////////////////////////////////////////////////////////////////////////////
/// @brief 7: ERROR_ILLEGAL_OPTION
///
/// illegal option
///
/// Will be raised when an unknown option was supplied by the user.
////////////////////////////////////////////////////////////////////////////////

#define TRI_ERROR_ILLEGAL_OPTION                                          (7)

////////////////////////////////////////////////////////////////////////////////
/// @brief 8: ERROR_DEAD_PID
///
/// dead process identifier
///
/// Will be raised when a PID without a living process was found.
////////////////////////////////////////////////////////////////////////////////

#define TRI_ERROR_DEAD_PID                                                (8)

////////////////////////////////////////////////////////////////////////////////
/// @brief 9: ERROR_NOT_IMPLEMENTED
///
/// not implemented
///
/// Will be raised when hitting an unimplemented feature.
////////////////////////////////////////////////////////////////////////////////

#define TRI_ERROR_NOT_IMPLEMENTED                                         (9)

////////////////////////////////////////////////////////////////////////////////
/// @brief 10: ERROR_BAD_PARAMETER
///
/// bad parameter
///
/// Will be raised when the parameter does not fulfill the requirements.
////////////////////////////////////////////////////////////////////////////////

#define TRI_ERROR_BAD_PARAMETER                                           (10)

////////////////////////////////////////////////////////////////////////////////
/// @brief 11: ERROR_FORBIDDEN
///
/// forbidden
///
/// Will be raised when you are missing permission for the operation.
////////////////////////////////////////////////////////////////////////////////

#define TRI_ERROR_FORBIDDEN                                               (11)

////////////////////////////////////////////////////////////////////////////////
/// @brief 400: ERROR_HTTP_BAD_PARAMETER
///
/// bad parameter
///
/// Will be raised when the HTTP request does not fulfill the requirements.
////////////////////////////////////////////////////////////////////////////////

#define TRI_ERROR_HTTP_BAD_PARAMETER                                      (400)

////////////////////////////////////////////////////////////////////////////////
/// @brief 403: ERROR_HTTP_FORBIDDEN
///
/// forbidden
///
/// Will be raised when the operation is forbidden.
////////////////////////////////////////////////////////////////////////////////

#define TRI_ERROR_HTTP_FORBIDDEN                                          (403)

////////////////////////////////////////////////////////////////////////////////
/// @brief 404: ERROR_HTTP_NOT_FOUND
///
/// not found
///
/// Will be raised when an URI is unknown.
////////////////////////////////////////////////////////////////////////////////

#define TRI_ERROR_HTTP_NOT_FOUND                                          (404)

////////////////////////////////////////////////////////////////////////////////
/// @brief 405: ERROR_HTTP_METHOD_NOT_ALLOWED
///
/// method not supported
///
/// Will be raised when an unsupported HTTP method is used for an operation.
////////////////////////////////////////////////////////////////////////////////

#define TRI_ERROR_HTTP_METHOD_NOT_ALLOWED                                 (405)

////////////////////////////////////////////////////////////////////////////////
/// @brief 500: ERROR_HTTP_SERVER_ERROR
///
/// internal server error
///
/// Will be raised when an internal server is encountered.
////////////////////////////////////////////////////////////////////////////////

#define TRI_ERROR_HTTP_SERVER_ERROR                                       (500)

////////////////////////////////////////////////////////////////////////////////
/// @brief 600: ERROR_HTTP_CORRUPTED_JSON
///
/// invalid JSON object
///
/// Will be raised when a string representation an JSON object is corrupt.
////////////////////////////////////////////////////////////////////////////////

#define TRI_ERROR_HTTP_CORRUPTED_JSON                                     (600)

////////////////////////////////////////////////////////////////////////////////
/// @brief 601: ERROR_HTTP_SUPERFLUOUS_SUFFICES
///
/// superfluous URL suffices
///
/// Will be raised when the URL contains superfluous suffices.
////////////////////////////////////////////////////////////////////////////////

#define TRI_ERROR_HTTP_SUPERFLUOUS_SUFFICES                               (601)

////////////////////////////////////////////////////////////////////////////////
/// @brief 1000: ERROR_AVOCADO_ILLEGAL_STATE
///
/// illegal state
///
/// Internal error that will be raised when the datafile is not in the required
/// state.
////////////////////////////////////////////////////////////////////////////////

#define TRI_ERROR_AVOCADO_ILLEGAL_STATE                                   (1000)

////////////////////////////////////////////////////////////////////////////////
/// @brief 1001: ERROR_AVOCADO_SHAPER_FAILED
///
/// illegal shaper
///
/// Internal error that will be raised when the shaper encountered a porblem.
////////////////////////////////////////////////////////////////////////////////

#define TRI_ERROR_AVOCADO_SHAPER_FAILED                                   (1001)

////////////////////////////////////////////////////////////////////////////////
/// @brief 1002: ERROR_AVOCADO_DATAFILE_SEALED
///
/// datafile sealed
///
/// Internal error that will be raised when trying to write to a datafile.
////////////////////////////////////////////////////////////////////////////////

#define TRI_ERROR_AVOCADO_DATAFILE_SEALED                                 (1002)

////////////////////////////////////////////////////////////////////////////////
/// @brief 1003: ERROR_AVOCADO_UNKNOWN_COLLECTION_TYPE
///
/// unknown type
///
/// Internal error that will be raised when an unknown collection type is
/// encountered.
////////////////////////////////////////////////////////////////////////////////

#define TRI_ERROR_AVOCADO_UNKNOWN_COLLECTION_TYPE                         (1003)

////////////////////////////////////////////////////////////////////////////////
/// @brief 1004: ERROR_AVOCADO_READ_ONLY
///
/// ready only
///
/// Internal error that will be raised when trying to write to a read-only
/// datafile or collection.
////////////////////////////////////////////////////////////////////////////////

#define TRI_ERROR_AVOCADO_READ_ONLY                                       (1004)

////////////////////////////////////////////////////////////////////////////////
/// @brief 1005: ERROR_AVOCADO_DUPLICATE_IDENTIFIER
///
/// duplicate identifier
///
/// Internal error that will be raised when a identifier duplicate is detected.
////////////////////////////////////////////////////////////////////////////////

#define TRI_ERROR_AVOCADO_DUPLICATE_IDENTIFIER                            (1005)

////////////////////////////////////////////////////////////////////////////////
/// @brief 1100: ERROR_AVOCADO_CORRUPTED_DATAFILE
///
/// corrupted datafile
///
/// Will be raised when a corruption is detected in a datafile.
////////////////////////////////////////////////////////////////////////////////

#define TRI_ERROR_AVOCADO_CORRUPTED_DATAFILE                              (1100)

////////////////////////////////////////////////////////////////////////////////
/// @brief 1101: ERROR_AVOCADO_ILLEGAL_PARAMETER_FILE
///
/// illegal parameter file
///
/// Will be raised if a parameter file is corrupted.
////////////////////////////////////////////////////////////////////////////////

#define TRI_ERROR_AVOCADO_ILLEGAL_PARAMETER_FILE                          (1101)

////////////////////////////////////////////////////////////////////////////////
/// @brief 1102: ERROR_AVOCADO_CORRUPTED_COLLECTION
///
/// corrupted collection
///
/// Will be raised when a collection contains one or more corrupted datafiles.
////////////////////////////////////////////////////////////////////////////////

#define TRI_ERROR_AVOCADO_CORRUPTED_COLLECTION                            (1102)

////////////////////////////////////////////////////////////////////////////////
/// @brief 1103: ERROR_AVOCADO_MMAP_FAILED
///
/// mmap failed
///
/// Will be raised when the system call mmap failed.
////////////////////////////////////////////////////////////////////////////////

#define TRI_ERROR_AVOCADO_MMAP_FAILED                                     (1103)

////////////////////////////////////////////////////////////////////////////////
/// @brief 1104: ERROR_AVOCADO_FILESYSTEM_FULL
///
/// filesystem full
///
/// Will be raised when the filesystem is full.
////////////////////////////////////////////////////////////////////////////////

#define TRI_ERROR_AVOCADO_FILESYSTEM_FULL                                 (1104)

////////////////////////////////////////////////////////////////////////////////
/// @brief 1105: ERROR_AVOCADO_NO_JOURNAL
///
/// no journal
///
/// Will be raised when a journal cannot be created.
////////////////////////////////////////////////////////////////////////////////

#define TRI_ERROR_AVOCADO_NO_JOURNAL                                      (1105)

////////////////////////////////////////////////////////////////////////////////
/// @brief 1106: ERROR_AVOCADO_DATAFILE_ALREADY_EXISTS
///
/// cannot create/rename datafile because it ready exists
///
/// Will be raised when the datafile cannot be created or renamed because a
/// file of the same name already exists.
////////////////////////////////////////////////////////////////////////////////

#define TRI_ERROR_AVOCADO_DATAFILE_ALREADY_EXISTS                         (1106)

////////////////////////////////////////////////////////////////////////////////
/// @brief 1107: ERROR_AVOCADO_DATABASE_LOCKED
///
/// database is locked
///
/// Will be raised when the database is locked by a different process.
////////////////////////////////////////////////////////////////////////////////

#define TRI_ERROR_AVOCADO_DATABASE_LOCKED                                 (1107)

////////////////////////////////////////////////////////////////////////////////
/// @brief 1108: ERROR_AVOCADO_COLLECTION_DIRECTORY_ALREADY_EXISTS
///
/// cannot create/rename collection because directory ready exists
///
/// Will be raised when the collection cannot be created because a directory of
/// the same name already exists.
////////////////////////////////////////////////////////////////////////////////

#define TRI_ERROR_AVOCADO_COLLECTION_DIRECTORY_ALREADY_EXISTS             (1108)

////////////////////////////////////////////////////////////////////////////////
/// @brief 1200: ERROR_AVOCADO_CONFLICT
///
/// conflict
///
/// Will be raised when updating or deleting a document and a conflict has been
/// detected.
////////////////////////////////////////////////////////////////////////////////

#define TRI_ERROR_AVOCADO_CONFLICT                                        (1200)

////////////////////////////////////////////////////////////////////////////////
/// @brief 1201: ERROR_AVOCADO_WRONG_VOCBASE_PATH
///
/// wrong path for database
///
/// Will be raised when a non-existing directory was specified as path for the
/// database.
////////////////////////////////////////////////////////////////////////////////

#define TRI_ERROR_AVOCADO_WRONG_VOCBASE_PATH                              (1201)

////////////////////////////////////////////////////////////////////////////////
/// @brief 1202: ERROR_AVOCADO_DOCUMENT_NOT_FOUND
///
/// document not found
///
/// Will be raised when a document with a given identifier or handle is unknown.
////////////////////////////////////////////////////////////////////////////////

#define TRI_ERROR_AVOCADO_DOCUMENT_NOT_FOUND                              (1202)

////////////////////////////////////////////////////////////////////////////////
/// @brief 1203: ERROR_AVOCADO_COLLECTION_NOT_FOUND
///
/// collection not found
///
/// Will be raised when a collection with a given identifier or name is unknown.
////////////////////////////////////////////////////////////////////////////////

#define TRI_ERROR_AVOCADO_COLLECTION_NOT_FOUND                            (1203)

////////////////////////////////////////////////////////////////////////////////
/// @brief 1204: ERROR_AVOCADO_COLLECTION_PARAMETER_MISSING
///
/// parameter 'collection' not found
///
/// Will be raised when the collection parameter is missing.
////////////////////////////////////////////////////////////////////////////////

#define TRI_ERROR_AVOCADO_COLLECTION_PARAMETER_MISSING                    (1204)

////////////////////////////////////////////////////////////////////////////////
/// @brief 1205: ERROR_AVOCADO_DOCUMENT_HANDLE_BAD
///
/// illegal document handle
///
/// Will be raised when a document handle is corrupt.
////////////////////////////////////////////////////////////////////////////////

#define TRI_ERROR_AVOCADO_DOCUMENT_HANDLE_BAD                             (1205)

////////////////////////////////////////////////////////////////////////////////
/// @brief 1206: ERROR_AVOCADO_MAXIMAL_SIZE_TOO_SMALL
///
/// maixaml size of journal too small
///
/// Will be raised when the maximal size of the journal is too small.
////////////////////////////////////////////////////////////////////////////////

#define TRI_ERROR_AVOCADO_MAXIMAL_SIZE_TOO_SMALL                          (1206)

////////////////////////////////////////////////////////////////////////////////
/// @brief 1207: ERROR_AVOCADO_DUPLICATE_NAME
///
/// duplicate name
///
/// Will be raised when a name duplicate is detected.
////////////////////////////////////////////////////////////////////////////////

#define TRI_ERROR_AVOCADO_DUPLICATE_NAME                                  (1207)

////////////////////////////////////////////////////////////////////////////////
/// @brief 1208: ERROR_AVOCADO_ILLEGAL_NAME
///
/// illegal name
///
/// Will be raised when an illegal name is detected.
////////////////////////////////////////////////////////////////////////////////

#define TRI_ERROR_AVOCADO_ILLEGAL_NAME                                    (1208)

////////////////////////////////////////////////////////////////////////////////
/// @brief 1209: ERROR_AVOCADO_NO_INDEX
///
/// no suitable index known
///
/// Will be raised when no suitable index for the query is known.
////////////////////////////////////////////////////////////////////////////////

#define TRI_ERROR_AVOCADO_NO_INDEX                                        (1209)

////////////////////////////////////////////////////////////////////////////////
/// @brief 1210: ERROR_AVOCADO_UNIQUE_CONSTRAINT_VIOLATED
///
/// unique constraint violated
///
/// Will be raised when there is a unique constraint violation.
////////////////////////////////////////////////////////////////////////////////

#define TRI_ERROR_AVOCADO_UNIQUE_CONSTRAINT_VIOLATED                      (1210)

////////////////////////////////////////////////////////////////////////////////
/// @brief 1211: ERROR_AVOCADO_GEO_INDEX_VIOLATED
///
/// geo index violated
///
/// Will be raised when a illegale coordinate is used.
////////////////////////////////////////////////////////////////////////////////

#define TRI_ERROR_AVOCADO_GEO_INDEX_VIOLATED                              (1211)

////////////////////////////////////////////////////////////////////////////////
<<<<<<< HEAD
/// @brief 1207: ERROR_AVOCADO_DUPLICATE_NAME
///
/// duplicate name
///
/// Will be raised when a name duplicate is detected.
////////////////////////////////////////////////////////////////////////////////

#define TRI_ERROR_AVOCADO_DUPLICATE_NAME                                  (1207)

////////////////////////////////////////////////////////////////////////////////
/// @brief 1208: ERROR_AVOCADO_ILLEGAL_NAME
///
/// illegal name
///
/// Will be raised when an illegal name is detected.
////////////////////////////////////////////////////////////////////////////////

#define TRI_ERROR_AVOCADO_ILLEGAL_NAME                                    (1208)

////////////////////////////////////////////////////////////////////////////////
/// @brief 1209: ERROR_AVOCADO_NO_INDEX
///
/// no index known
///
/// Will be raised when no index is known.
////////////////////////////////////////////////////////////////////////////////

#define TRI_ERROR_AVOCADO_NO_INDEX                                        (1209)

////////////////////////////////////////////////////////////////////////////////
/// @brief 1210: ERROR_AVOCADO_UNIQUE_CONSTRAINT_VIOLATED
///
/// unique constraint violated
///
/// Will be raised when there is a unique constraint violation.
////////////////////////////////////////////////////////////////////////////////

#define TRI_ERROR_AVOCADO_UNIQUE_CONSTRAINT_VIOLATED                      (1210)

////////////////////////////////////////////////////////////////////////////////
/// @brief 1211: ERROR_AVOCADO_GEO_INDEX_VIOLATED
///
/// geo index violated
///
/// Will be raised when a illegale coordinate is used.
////////////////////////////////////////////////////////////////////////////////

#define TRI_ERROR_AVOCADO_GEO_INDEX_VIOLATED                              (1211)
=======
/// @brief 1212: ERROR_AVOCADO_INDEX_NOT_FOUND
///
/// index not found
///
/// Will be raised when an index with a given identifier is unknown.
////////////////////////////////////////////////////////////////////////////////

#define TRI_ERROR_AVOCADO_INDEX_NOT_FOUND                                 (1212)

////////////////////////////////////////////////////////////////////////////////
/// @brief 1213: ERROR_AVOCADO_CROSS_COLLECTION_REQUEST
///
/// cross collection request not allowed
///
/// Will be raised when a cross-collection is requested.
////////////////////////////////////////////////////////////////////////////////

#define TRI_ERROR_AVOCADO_CROSS_COLLECTION_REQUEST                        (1213)

////////////////////////////////////////////////////////////////////////////////
/// @brief 1214: ERROR_AVOCADO_INDEX_HANDLE_BAD
///
/// illegal index handle
///
/// Will be raised when a index handle is corrupt.
////////////////////////////////////////////////////////////////////////////////

#define TRI_ERROR_AVOCADO_INDEX_HANDLE_BAD                                (1214)
>>>>>>> ccae5029

////////////////////////////////////////////////////////////////////////////////
/// @brief 1300: ERROR_AVOCADO_DATAFILE_FULL
///
/// datafile full
///
/// Will be raised when the datafile reaches its limit.
////////////////////////////////////////////////////////////////////////////////

#define TRI_ERROR_AVOCADO_DATAFILE_FULL                                   (1300)

////////////////////////////////////////////////////////////////////////////////
/// @brief 1500: ERROR_QUERY_KILLED
///
/// query killed
///
/// Will be raised when a running query is killed by an explicit admin command.
////////////////////////////////////////////////////////////////////////////////

#define TRI_ERROR_QUERY_KILLED                                            (1500)

////////////////////////////////////////////////////////////////////////////////
/// @brief 1501: ERROR_QUERY_PARSE
///
/// parse error: %s
///
/// Will be raised when query is parsed and is found to be syntactially invalid.
////////////////////////////////////////////////////////////////////////////////

#define TRI_ERROR_QUERY_PARSE                                             (1501)

////////////////////////////////////////////////////////////////////////////////
/// @brief 1502: ERROR_QUERY_EMPTY
///
/// query is empty
///
/// Will be raised when an empty query is specified.
////////////////////////////////////////////////////////////////////////////////

#define TRI_ERROR_QUERY_EMPTY                                             (1502)

////////////////////////////////////////////////////////////////////////////////
/// @brief 1503: ERROR_QUERY_SPECIFICATION_INVALID
///
/// query specification invalid
///
/// Will be raised when a query is sent to the server with an incomplete or
/// invalid query specification structure.
////////////////////////////////////////////////////////////////////////////////

#define TRI_ERROR_QUERY_SPECIFICATION_INVALID                             (1503)

////////////////////////////////////////////////////////////////////////////////
/// @brief 1504: ERROR_QUERY_NUMBER_OUT_OF_RANGE
///
/// number '%s' is out of range
///
/// Will be raised when a numeric value inside a query is out of the allowed
/// value range.
////////////////////////////////////////////////////////////////////////////////

#define TRI_ERROR_QUERY_NUMBER_OUT_OF_RANGE                               (1504)

////////////////////////////////////////////////////////////////////////////////
/// @brief 1505: ERROR_QUERY_TOO_MANY_JOINS
///
/// too many joins.
///
/// Will be raised when the number of joins in a query is beyond the allowed
/// value.
////////////////////////////////////////////////////////////////////////////////

#define TRI_ERROR_QUERY_TOO_MANY_JOINS                                    (1505)

////////////////////////////////////////////////////////////////////////////////
/// @brief 1506: ERROR_QUERY_COLLECTION_NAME_INVALID
///
/// collection name '%s' is invalid
///
/// Will be raised when an invalid collection name is used in the from clause
/// of a query.
////////////////////////////////////////////////////////////////////////////////

#define TRI_ERROR_QUERY_COLLECTION_NAME_INVALID                           (1506)

////////////////////////////////////////////////////////////////////////////////
/// @brief 1507: ERROR_QUERY_COLLECTION_ALIAS_INVALID
///
/// collection alias '%s' is invalid
///
/// Will be raised when an invalid alias name is used for a collection.
////////////////////////////////////////////////////////////////////////////////

#define TRI_ERROR_QUERY_COLLECTION_ALIAS_INVALID                          (1507)

////////////////////////////////////////////////////////////////////////////////
/// @brief 1508: ERROR_QUERY_COLLECTION_ALIAS_REDECLARED
///
/// collection alias '%s' is declared multiple times in the same query
///
/// Will be raised when the same alias name is declared multiple times in the
/// same query's from clause.
////////////////////////////////////////////////////////////////////////////////

#define TRI_ERROR_QUERY_COLLECTION_ALIAS_REDECLARED                       (1508)

////////////////////////////////////////////////////////////////////////////////
/// @brief 1509: ERROR_QUERY_COLLECTION_ALIAS_UNDECLARED
///
/// collection alias '%s' is used but was not declared in the from clause
///
/// Will be raised when an alias not declared in the from clause is used in the
/// query.
////////////////////////////////////////////////////////////////////////////////

#define TRI_ERROR_QUERY_COLLECTION_ALIAS_UNDECLARED                       (1509)

////////////////////////////////////////////////////////////////////////////////
/// @brief 1510: ERROR_QUERY_COLLECTION_NOT_FOUND
///
/// unable to open collection '%s'
///
/// Will be raised when one of the collections referenced in the query was not
/// found.
////////////////////////////////////////////////////////////////////////////////

#define TRI_ERROR_QUERY_COLLECTION_NOT_FOUND                              (1510)

////////////////////////////////////////////////////////////////////////////////
/// @brief 1511: ERROR_QUERY_GEO_RESTRICTION_INVALID
///
/// geo restriction for alias '%s' is invalid
///
/// Will be raised when a specified geo restriction is invalid.
////////////////////////////////////////////////////////////////////////////////

#define TRI_ERROR_QUERY_GEO_RESTRICTION_INVALID                           (1511)

////////////////////////////////////////////////////////////////////////////////
/// @brief 1512: ERROR_QUERY_GEO_INDEX_MISSING
///
/// no suitable geo index found for geo restriction on '%s'
///
/// Will be raised when a geo restriction was specified but no suitable geo
/// index is found to resolve it.
////////////////////////////////////////////////////////////////////////////////

#define TRI_ERROR_QUERY_GEO_INDEX_MISSING                                 (1512)

////////////////////////////////////////////////////////////////////////////////
/// @brief 1513: ERROR_QUERY_BIND_PARAMETER_MISSING
///
/// no value specified for declared bind parameter '%s'
///
/// Will be raised when a bind parameter was declared in the query but the
/// query is being executed with no value for that parameter.
////////////////////////////////////////////////////////////////////////////////

#define TRI_ERROR_QUERY_BIND_PARAMETER_MISSING                            (1513)

////////////////////////////////////////////////////////////////////////////////
/// @brief 1514: ERROR_QUERY_BIND_PARAMETER_REDECLARED
///
/// value for bind parameter '%s' is declared multiple times
///
/// Will be raised when a value gets specified multiple times for the same bind
/// parameter.
////////////////////////////////////////////////////////////////////////////////

#define TRI_ERROR_QUERY_BIND_PARAMETER_REDECLARED                         (1514)

////////////////////////////////////////////////////////////////////////////////
/// @brief 1515: ERROR_QUERY_BIND_PARAMETER_UNDECLARED
///
/// bind parameter '%s' was not declared in the query
///
/// Will be raised when a value gets specified for an undeclared bind parameter.
////////////////////////////////////////////////////////////////////////////////

#define TRI_ERROR_QUERY_BIND_PARAMETER_UNDECLARED                         (1515)

////////////////////////////////////////////////////////////////////////////////
/// @brief 1516: ERROR_QUERY_BIND_PARAMETER_VALUE_INVALID
///
/// invalid value for bind parameter '%s'
///
/// Will be raised when an invalid value is specified for one of the bind
/// parameters.
////////////////////////////////////////////////////////////////////////////////

#define TRI_ERROR_QUERY_BIND_PARAMETER_VALUE_INVALID                      (1516)

////////////////////////////////////////////////////////////////////////////////
/// @brief 1517: ERROR_QUERY_BIND_PARAMETER_NUMBER_OUT_OF_RANGE
///
/// bind parameter number '%s' out of range
///
/// Will be specified when the numeric index for a bind parameter of type @n is
/// out of the allowed range.
////////////////////////////////////////////////////////////////////////////////

#define TRI_ERROR_QUERY_BIND_PARAMETER_NUMBER_OUT_OF_RANGE                (1517)

////////////////////////////////////////////////////////////////////////////////
/// @brief 1518: ERROR_QUERY_FUNCTION_NAME_UNKNOWN
///
/// usage of unknown function '%s'
///
/// Will be raised when an undefined function is called.
////////////////////////////////////////////////////////////////////////////////

#define TRI_ERROR_QUERY_FUNCTION_NAME_UNKNOWN                             (1518)

////////////////////////////////////////////////////////////////////////////////
/// @brief 1520: ERROR_QUERY_RUNTIME_ERROR
///
/// runtime error in query
///
/// Will be raised when a Javascript runtime error occurs while executing a
/// query.
////////////////////////////////////////////////////////////////////////////////

#define TRI_ERROR_QUERY_RUNTIME_ERROR                                     (1520)

////////////////////////////////////////////////////////////////////////////////
/// @brief 1521: ERROR_QUERY_LIMIT_VALUE_OUT_OF_RANGE
///
/// limit value '%s' is out of range
///
/// Will be raised when a limit value in the query is outside the allowed range
/// (e. g. when passing a negative skip value).
////////////////////////////////////////////////////////////////////////////////

#define TRI_ERROR_QUERY_LIMIT_VALUE_OUT_OF_RANGE                          (1521)

////////////////////////////////////////////////////////////////////////////////
/// @brief 1600: ERROR_CURSOR_NOT_FOUND
///
/// cursor not found
///
/// Will be raised when a cursor is requested via its id but a cursor with that
/// id cannot be found.
////////////////////////////////////////////////////////////////////////////////

#define TRI_ERROR_CURSOR_NOT_FOUND                                        (1600)

////////////////////////////////////////////////////////////////////////////////
/// @brief 1700: ERROR_SESSION_USERHANDLER_URL_INVALID
///
/// expecting \<prefix\>/user/\<username\>
///
/// TODO
////////////////////////////////////////////////////////////////////////////////

#define TRI_ERROR_SESSION_USERHANDLER_URL_INVALID                         (1700)

////////////////////////////////////////////////////////////////////////////////
/// @brief 1701: ERROR_SESSION_USERHANDLER_CANNOT_CREATE_USER
///
/// cannot create user
///
/// TODO
////////////////////////////////////////////////////////////////////////////////

#define TRI_ERROR_SESSION_USERHANDLER_CANNOT_CREATE_USER                  (1701)

////////////////////////////////////////////////////////////////////////////////
/// @brief 1702: ERROR_SESSION_USERHANDLER_ROLE_NOT_FOUND
///
/// role not found
///
/// TODO
////////////////////////////////////////////////////////////////////////////////

#define TRI_ERROR_SESSION_USERHANDLER_ROLE_NOT_FOUND                      (1702)

////////////////////////////////////////////////////////////////////////////////
/// @brief 1703: ERROR_SESSION_USERHANDLER_NO_CREATE_PERMISSION
///
/// no permission to create user with that role
///
/// TODO
////////////////////////////////////////////////////////////////////////////////

#define TRI_ERROR_SESSION_USERHANDLER_NO_CREATE_PERMISSION                (1703)

////////////////////////////////////////////////////////////////////////////////
/// @brief 1704: ERROR_SESSION_USERHANDLER_USER_NOT_FOUND
///
/// user not found
///
/// TODO
////////////////////////////////////////////////////////////////////////////////

#define TRI_ERROR_SESSION_USERHANDLER_USER_NOT_FOUND                      (1704)

////////////////////////////////////////////////////////////////////////////////
/// @brief 1705: ERROR_SESSION_USERHANDLER_CANNOT_CHANGE_PW
///
/// cannot manage password for user
///
/// TODO
////////////////////////////////////////////////////////////////////////////////

#define TRI_ERROR_SESSION_USERHANDLER_CANNOT_CHANGE_PW                    (1705)

////////////////////////////////////////////////////////////////////////////////
/// @brief 1706: ERROR_SESSION_SESSIONHANDLER_URL_INVALID1
///
/// expecting POST \<prefix\>/session
///
/// TODO
////////////////////////////////////////////////////////////////////////////////

#define TRI_ERROR_SESSION_SESSIONHANDLER_URL_INVALID1                     (1706)

////////////////////////////////////////////////////////////////////////////////
/// @brief 1707: ERROR_SESSION_SESSIONHANDLER_URL_INVALID2
///
/// expecting GET \<prefix\>/session/\<sid\>
///
/// TODO
////////////////////////////////////////////////////////////////////////////////

#define TRI_ERROR_SESSION_SESSIONHANDLER_URL_INVALID2                     (1707)

////////////////////////////////////////////////////////////////////////////////
/// @brief 1708: ERROR_SESSION_SESSIONHANDLER_URL_INVALID3
///
/// expecting PUT \<prefix\>/session/\<sid\>/\<method\>
///
/// TODO
////////////////////////////////////////////////////////////////////////////////

#define TRI_ERROR_SESSION_SESSIONHANDLER_URL_INVALID3                     (1708)

////////////////////////////////////////////////////////////////////////////////
/// @brief 1709: ERROR_SESSION_SESSIONHANDLER_URL_INVALID4
///
/// expecting DELETE \<prefix\>/session/\<sid\>
///
/// TODO
////////////////////////////////////////////////////////////////////////////////

#define TRI_ERROR_SESSION_SESSIONHANDLER_URL_INVALID4                     (1709)

////////////////////////////////////////////////////////////////////////////////
/// @brief 1710: ERROR_SESSION_SESSIONHANDLER_SESSION_UNKNOWN
///
/// unknown session
///
/// TODO
////////////////////////////////////////////////////////////////////////////////

#define TRI_ERROR_SESSION_SESSIONHANDLER_SESSION_UNKNOWN                  (1710)

////////////////////////////////////////////////////////////////////////////////
/// @brief 1711: ERROR_SESSION_SESSIONHANDLER_SESSION_NOT_BOUND
///
/// session has not bound to user
///
/// TODO
////////////////////////////////////////////////////////////////////////////////

#define TRI_ERROR_SESSION_SESSIONHANDLER_SESSION_NOT_BOUND                (1711)

////////////////////////////////////////////////////////////////////////////////
/// @brief 1712: ERROR_SESSION_SESSIONHANDLER_CANNOT_LOGIN
///
/// cannot login with session
///
/// TODO
////////////////////////////////////////////////////////////////////////////////

#define TRI_ERROR_SESSION_SESSIONHANDLER_CANNOT_LOGIN                     (1712)

////////////////////////////////////////////////////////////////////////////////
/// @brief 1713: ERROR_SESSION_USERSHANDLER_INVALID_URL
///
/// expecting GET \<prefix\>/users
///
/// TODO
////////////////////////////////////////////////////////////////////////////////

#define TRI_ERROR_SESSION_USERSHANDLER_INVALID_URL                        (1713)

////////////////////////////////////////////////////////////////////////////////
/// @brief 1714: ERROR_SESSION_DIRECTORYSERVER_INVALID_URL
///
/// expecting /directory/sessionvoc/\<token\>
///
/// TODO
////////////////////////////////////////////////////////////////////////////////

#define TRI_ERROR_SESSION_DIRECTORYSERVER_INVALID_URL                     (1714)

////////////////////////////////////////////////////////////////////////////////
/// @brief 1715: ERROR_SESSION_DIRECTORYSERVER_NOT_CONFIGURED
///
/// directory server is not configured
///
/// TODO
////////////////////////////////////////////////////////////////////////////////

#define TRI_ERROR_SESSION_DIRECTORYSERVER_NOT_CONFIGURED                  (1715)

////////////////////////////////////////////////////////////////////////////////
/// @brief 1800: ERROR_KEYVALUE_INVALID_KEY
///
/// invalid key declaration
///
/// Will be raised when an invalid key specification is passed to the server
////////////////////////////////////////////////////////////////////////////////

#define TRI_ERROR_KEYVALUE_INVALID_KEY                                    (1800)

////////////////////////////////////////////////////////////////////////////////
/// @brief 1801: ERROR_KEYVALUE_KEY_EXISTS
///
/// key already exists
///
/// Will be raised when a key is to be created that already exists
////////////////////////////////////////////////////////////////////////////////

#define TRI_ERROR_KEYVALUE_KEY_EXISTS                                     (1801)

////////////////////////////////////////////////////////////////////////////////
/// @brief 1802: ERROR_KEYVALUE_KEY_NOT_FOUND
///
/// key not found
///
/// Will be raised when the specified key is not found
////////////////////////////////////////////////////////////////////////////////

#define TRI_ERROR_KEYVALUE_KEY_NOT_FOUND                                  (1802)

////////////////////////////////////////////////////////////////////////////////
/// @brief 1803: ERROR_KEYVALUE_KEY_NOT_UNIQUE
///
/// key is not unique
///
/// Will be raised when the specified key is not unique
////////////////////////////////////////////////////////////////////////////////

#define TRI_ERROR_KEYVALUE_KEY_NOT_UNIQUE                                 (1803)

////////////////////////////////////////////////////////////////////////////////
/// @brief 1804: ERROR_KEYVALUE_KEY_NOT_CHANGED
///
/// key value not changed
///
/// Will be raised when updating the value for a key does not work
////////////////////////////////////////////////////////////////////////////////

#define TRI_ERROR_KEYVALUE_KEY_NOT_CHANGED                                (1804)

////////////////////////////////////////////////////////////////////////////////
/// @brief 1805: ERROR_KEYVALUE_KEY_NOT_REMOVED
///
/// key value not removed
///
/// Will be raised when deleting a key/value pair does not work
////////////////////////////////////////////////////////////////////////////////

#define TRI_ERROR_KEYVALUE_KEY_NOT_REMOVED                                (1805)

////////////////////////////////////////////////////////////////////////////////
/// @brief 1901: ERROR_GRAPH_INVALID_GRAPH
///
/// invalid graph
///
/// Will be raised when an invalid name is passed to the server
////////////////////////////////////////////////////////////////////////////////

#define TRI_ERROR_GRAPH_INVALID_GRAPH                                     (1901)

////////////////////////////////////////////////////////////////////////////////
/// @brief 1902: ERROR_GRAPH_COULD_NOT_CREATE_GRAPH
///
/// could not create graph
///
/// Will be raised when an invalid name, vertices or edges is passed to the
/// server
////////////////////////////////////////////////////////////////////////////////

#define TRI_ERROR_GRAPH_COULD_NOT_CREATE_GRAPH                            (1902)

////////////////////////////////////////////////////////////////////////////////
/// @brief 1903: ERROR_GRAPH_INVALID_VERTEX
///
/// invalid vertex
///
/// Will be raised when an invalid vertex id is passed to the server
////////////////////////////////////////////////////////////////////////////////

#define TRI_ERROR_GRAPH_INVALID_VERTEX                                    (1903)

////////////////////////////////////////////////////////////////////////////////
/// @brief 1904: ERROR_GRAPH_COULD_NOT_CREATE_VERTEX
///
/// could not create vertex
///
/// Will be raised when the vertex could not be created
////////////////////////////////////////////////////////////////////////////////

#define TRI_ERROR_GRAPH_COULD_NOT_CREATE_VERTEX                           (1904)

////////////////////////////////////////////////////////////////////////////////
/// @brief 2000: SIMPLE_CLIENT_UNKNOWN_ERROR
///
/// unknown client error
///
/// This error should not happen.
////////////////////////////////////////////////////////////////////////////////

#define TRI_SIMPLE_CLIENT_UNKNOWN_ERROR                                   (2000)

////////////////////////////////////////////////////////////////////////////////
/// @brief 2001: SIMPLE_CLIENT_COULD_NOT_CONNECT
///
/// could not connect to server
///
/// Will be raised when the client could not connect to the server.
////////////////////////////////////////////////////////////////////////////////

#define TRI_SIMPLE_CLIENT_COULD_NOT_CONNECT                               (2001)

////////////////////////////////////////////////////////////////////////////////
/// @brief 2002: SIMPLE_CLIENT_COULD_NOT_WRITE
///
/// could not write to server
///
/// Will be raised when the client could not write data.
////////////////////////////////////////////////////////////////////////////////

#define TRI_SIMPLE_CLIENT_COULD_NOT_WRITE                                 (2002)

////////////////////////////////////////////////////////////////////////////////
/// @brief 2003: SIMPLE_CLIENT_COULD_NOT_READ
///
/// could not read from server
///
/// Will be raised when the client could not read data.
////////////////////////////////////////////////////////////////////////////////

#define TRI_SIMPLE_CLIENT_COULD_NOT_READ                                  (2003)

////////////////////////////////////////////////////////////////////////////////
/// @brief 3100: ERROR_AVOCADO_INDEX_PQ_INSERT_FAILED
///
/// priority queue insert failure
///
/// Will be raised when an attempt to insert a document into a priority queue
/// index fails for some reason.
////////////////////////////////////////////////////////////////////////////////

#define TRI_ERROR_AVOCADO_INDEX_PQ_INSERT_FAILED                          (3100)

////////////////////////////////////////////////////////////////////////////////
/// @brief 3110: ERROR_AVOCADO_INDEX_PQ_REMOVE_FAILED
///
/// priority queue remove failure
///
/// Will be raised when an attempt to remove a document from a priority queue
/// index fails for some reason.
////////////////////////////////////////////////////////////////////////////////

#define TRI_ERROR_AVOCADO_INDEX_PQ_REMOVE_FAILED                          (3110)

////////////////////////////////////////////////////////////////////////////////
/// @brief 3111: ERROR_AVOCADO_INDEX_PQ_REMOVE_ITEM_MISSING
///
/// priority queue remove failure - item missing in index
///
/// Will be raised when an attempt to remove a document from a priority queue
/// index fails when document can not be located within the index.
////////////////////////////////////////////////////////////////////////////////

#define TRI_ERROR_AVOCADO_INDEX_PQ_REMOVE_ITEM_MISSING                    (3111)


////////////////////////////////////////////////////////////////////////////////
/// @}
////////////////////////////////////////////////////////////////////////////////

#ifdef __cplusplus
}
#endif

#endif
<|MERGE_RESOLUTION|>--- conflicted
+++ resolved
@@ -740,56 +740,6 @@
 #define TRI_ERROR_AVOCADO_GEO_INDEX_VIOLATED                              (1211)
 
 ////////////////////////////////////////////////////////////////////////////////
-<<<<<<< HEAD
-/// @brief 1207: ERROR_AVOCADO_DUPLICATE_NAME
-///
-/// duplicate name
-///
-/// Will be raised when a name duplicate is detected.
-////////////////////////////////////////////////////////////////////////////////
-
-#define TRI_ERROR_AVOCADO_DUPLICATE_NAME                                  (1207)
-
-////////////////////////////////////////////////////////////////////////////////
-/// @brief 1208: ERROR_AVOCADO_ILLEGAL_NAME
-///
-/// illegal name
-///
-/// Will be raised when an illegal name is detected.
-////////////////////////////////////////////////////////////////////////////////
-
-#define TRI_ERROR_AVOCADO_ILLEGAL_NAME                                    (1208)
-
-////////////////////////////////////////////////////////////////////////////////
-/// @brief 1209: ERROR_AVOCADO_NO_INDEX
-///
-/// no index known
-///
-/// Will be raised when no index is known.
-////////////////////////////////////////////////////////////////////////////////
-
-#define TRI_ERROR_AVOCADO_NO_INDEX                                        (1209)
-
-////////////////////////////////////////////////////////////////////////////////
-/// @brief 1210: ERROR_AVOCADO_UNIQUE_CONSTRAINT_VIOLATED
-///
-/// unique constraint violated
-///
-/// Will be raised when there is a unique constraint violation.
-////////////////////////////////////////////////////////////////////////////////
-
-#define TRI_ERROR_AVOCADO_UNIQUE_CONSTRAINT_VIOLATED                      (1210)
-
-////////////////////////////////////////////////////////////////////////////////
-/// @brief 1211: ERROR_AVOCADO_GEO_INDEX_VIOLATED
-///
-/// geo index violated
-///
-/// Will be raised when a illegale coordinate is used.
-////////////////////////////////////////////////////////////////////////////////
-
-#define TRI_ERROR_AVOCADO_GEO_INDEX_VIOLATED                              (1211)
-=======
 /// @brief 1212: ERROR_AVOCADO_INDEX_NOT_FOUND
 ///
 /// index not found
@@ -818,7 +768,6 @@
 ////////////////////////////////////////////////////////////////////////////////
 
 #define TRI_ERROR_AVOCADO_INDEX_HANDLE_BAD                                (1214)
->>>>>>> ccae5029
 
 ////////////////////////////////////////////////////////////////////////////////
 /// @brief 1300: ERROR_AVOCADO_DATAFILE_FULL
