<!-- <div class="querynavbar navbar-inner navbar-inner-custom"><h3>Arango Shell</h3></div> -->

<div id="queryDiv" class="form-actions">
<<<<<<< HEAD
=======

>>>>>>> bbe49567
  <div id="queryOutput" class="thumbnail"></div>
  <form method="post" onsubmit="submitQuery()">
    <i class="icon-trash clearicon"></i>
    <textarea placeholder="Type in your query..." class="editBox" id="queryInput"></textarea>
  </form>
  <button id="submitQueryButton" class="btn btn-primary">Submit</button>
</div><|MERGE_RESOLUTION|>--- conflicted
+++ resolved
@@ -1,10 +1,5 @@
 <!-- <div class="querynavbar navbar-inner navbar-inner-custom"><h3>Arango Shell</h3></div> -->
-
 <div id="queryDiv" class="form-actions">
-<<<<<<< HEAD
-=======
-
->>>>>>> bbe49567
   <div id="queryOutput" class="thumbnail"></div>
   <form method="post" onsubmit="submitQuery()">
     <i class="icon-trash clearicon"></i>
