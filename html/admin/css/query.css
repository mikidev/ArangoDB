#queryDiv {
  position: relative;
  width: 940px !important;
  background: rgba(0, 0, 0, 0.05);
  border-radius: 4px;
}

#queryDiv form {
  margin-bottom: 10px;
}

#submitQueryButton {
  float: right;
}

.querynavbar {
  width: 940px !important;
  background-color: #FAFAFA;
  background-image: linear-gradient(to bottom, #FFFFFF, #F2F2F2);
  background-repeat: repeat-x;
  margin-bottom: 20px;
}

.querynavbar h3 {
  padding-top: 5px;
}

#queryInput {
<<<<<<< HEAD
  margin-top: 20px;
=======
  margin-top: 5px;
  margin-bottom: 8px;
>>>>>>> bbe49567
  border: 1px solid #DDDDDD;
  box-shadow: 0 1px 1px rgba(0, 0, 0, 0.075);
  height: 100px !important;
  font-family: Consolas,"Liberation Mono",Courier,monospace !important;
  font-size: 12px !important;
  width: 99%;
  resize: vertical;
}

#queryOutput {
  width: 99%;
<<<<<<< HEAD
  margin-top: 6px;
  margin-bottom: 8px;
  background-color: white;
  height: 250px;
=======
  background-color: white;
  height: 350px;
>>>>>>> bbe49567
  overflow-y: auto;
  resize: vertical !important;
  border: 1px solid #c0c0c0;
}

.preQuery {
  border: 0;
  border-radius: 0;
  background-color: white !important;
}<|MERGE_RESOLUTION|>--- conflicted
+++ resolved
@@ -26,12 +26,8 @@
 }
 
 #queryInput {
-<<<<<<< HEAD
-  margin-top: 20px;
-=======
   margin-top: 5px;
   margin-bottom: 8px;
->>>>>>> bbe49567
   border: 1px solid #DDDDDD;
   box-shadow: 0 1px 1px rgba(0, 0, 0, 0.075);
   height: 100px !important;
@@ -43,15 +39,8 @@
 
 #queryOutput {
   width: 99%;
-<<<<<<< HEAD
-  margin-top: 6px;
-  margin-bottom: 8px;
-  background-color: white;
-  height: 250px;
-=======
   background-color: white;
   height: 350px;
->>>>>>> bbe49567
   overflow-y: auto;
   resize: vertical !important;
   border: 1px solid #c0c0c0;
