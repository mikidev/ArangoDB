--- conflicted
+++ resolved
@@ -646,71 +646,10 @@
   };
 };
 
-<<<<<<< HEAD
 /// We finish off with exporting FoxxApplication and the middlewares.
 /// Everything else will remain our secret.
 
 exports.installApp = require("org/arangodb/foxx-manager").installApp;
-=======
-////////////////////////////////////////////////////////////////////////////////
-/// @brief loads a manifest file
-////////////////////////////////////////////////////////////////////////////////
-
-exports.installApp = function (name, mount, options) {
-  'use strict';
-  var version = options && options.version, // TODO currently ignored
-    prefix = options && options.collectionPrefix,
-    context = {},
-    apps,
-    description,
-    i,
-    root = module.appRootModule(name); // TODO use version
-
-  if (root === null) {
-    if (version === undefined) {
-      throw "cannot find application '" + name + "'";
-    } else {
-      throw "cannot find application '" + name + "' in version '" + version + "'";
-    }
-  }
-
-  description = root._appDescription;
-
-  if (mount === "") {
-    mount = "/";
-  } else {
-    mount = INTERNAL.normalizeURL(mount);
-  }
-
-  if (mount[0] !== "/") {
-    throw "mount point must be absolute";
-  }
-
-  if (prefix === undefined) {
-    context.collectionPrefix = mount.substr(1).replace(/\//g, "_");
-  } else {
-    context.collectionPrefix = prefix;
-  }
-
-  context.name = description.manifest.name;
-  context.version = description.manifest.version;
-  context.mount = mount;
-
-  apps = root._appDescription.manifest.apps;
-
-  for (i in apps) {
-    if (apps.hasOwnProperty(i)) {
-      var file = apps[i];
-
-      context.appMount = i;
-      context.prefix = INTERNAL.normalizeURL(mount + "/" + i);
-
-      root.loadAppScript(root, file, context);
-    }
-  }
-};
-
->>>>>>> 6ec2a3c6
 exports.FoxxApplication = FoxxApplication;
 exports.BaseMiddleware = BaseMiddleware;
 exports.FormatMiddleware = FormatMiddleware;
