////////////////////////////////////////////////////////////////////////////////
/// @brief random helper class
///
/// @file
/// Thread-safe random generator
///
/// DISCLAIMER
///
/// Copyright 2004-2012 triagens GmbH, Cologne, Germany
///
/// Licensed under the Apache License, Version 2.0 (the "License");
/// you may not use this file except in compliance with the License.
/// You may obtain a copy of the License at
///
///     http://www.apache.org/licenses/LICENSE-2.0
///
/// Unless required by applicable law or agreed to in writing, software
/// distributed under the License is distributed on an "AS IS" BASIS,
/// WITHOUT WARRANTIES OR CONDITIONS OF ANY KIND, either express or implied.
/// See the License for the specific language governing permissions and
/// limitations under the License.
///
/// Copyright holder is triAGENS GmbH, Cologne, Germany
///
/// @author Dr. Frank Celler
/// @author Copyright 2009-2012, triAGENS GmbH, Cologne, Germany
////////////////////////////////////////////////////////////////////////////////

#include "RandomGenerator.h"

#include "BasicsC/mersenne.h"
#include "BasicsC/socket-utils.h"
#include "Basics/Exceptions.h"
#include "Basics/Mutex.h"
#include "Basics/MutexLocker.h"
#include "Logger/Logger.h"

using namespace std;
using namespace triagens::basics;

// -----------------------------------------------------------------------------
// random helper functions
// -----------------------------------------------------------------------------

namespace {

////////////////////////////////////////////////////////////////////////////////
/// @brief random version
////////////////////////////////////////////////////////////////////////////////

  Random::random_e version = Random::RAND_MERSENNE;

////////////////////////////////////////////////////////////////////////////////
/// @brief random lock
////////////////////////////////////////////////////////////////////////////////

  Mutex RandomLock;
}

// -----------------------------------------------------------------------------
// random device
// -----------------------------------------------------------------------------

namespace RandomHelper {
  class RandomDevice {
    public:
      virtual ~RandomDevice () {}
      virtual uint32_t random () = 0;

      static unsigned long getSeed () {
        unsigned long seed = (unsigned long) time(0);

#ifdef TRI_HAVE_GETTIMEOFDAY
        struct timeval tv;
        int result = gettimeofday(&tv, 0);

        seed ^= static_cast<unsigned long>(tv.tv_sec);
        seed ^= static_cast<unsigned long>(tv.tv_usec);
        seed ^= static_cast<unsigned long>(result);
#endif

        seed ^= static_cast<unsigned long>(Thread::currentProcessId());

        return seed;
      };

  };



  template<int N>
  class RandomDeviceDirect : public RandomDevice {
    public:
      RandomDeviceDirect (string path)
        : fd(1), pos(0)  {
        fd = TRI_OPEN(path.c_str(), O_RDONLY);

        if (fd < 0) {
          THROW_INTERNAL_ERROR("cannot open random source '" + path + "'");
        }

        fillBuffer();
      }



      ~RandomDeviceDirect () {
        TRI_CLOSE(fd);
      }


      uint32_t random () {
        if (pos >= N) {
          fillBuffer();
        }

        return buffer[pos++];
      }

    private:
      void fillBuffer () {
        size_t n = sizeof(buffer);
        char* ptr = reinterpret_cast<char*>(&buffer);

        while (0 < n) {
          ssize_t r = TRI_READ(fd, ptr, n);

          if (r == 0) {
            LOGGER_FATAL_AND_EXIT("read on random device failed: nothing read");
          }
          else if (r < 0) {
            LOGGER_FATAL_AND_EXIT("read on random device failed: " << strerror(errno));
          }

          ptr += r;
          n -= r;
        }

        pos = 0;
      }

    private:
      int fd;
      uint32_t buffer[N];
      size_t pos;
  };



  template<int N>
  class RandomDeviceCombined : public RandomDevice {
    public:
      RandomDeviceCombined (string path) : fd(0),  pos(0), rseed(0) {
      
        fd = TRI_OPEN(path.c_str(), O_RDONLY);

        if (fd < 0) {
          THROW_INTERNAL_ERROR("cannot open random source '" + path + "'");
        }

        // ..............................................................................
        // Set the random number generator file to be non-blocking (not for windows)
        // ..............................................................................
        {    
          #ifdef _WIN32
            abort();
          #else               
            long flags = fcntl(fd, F_GETFL, 0);
            bool ok = (flags >= 0);
            if (ok) {
              flags = fcntl(fd, F_SETFL, flags | O_NONBLOCK);
              ok = (flags >= 0);
            }
            if (! ok) {
<<<<<<< HEAD
              THROW_INTERNAL_ERROR("cannot switch random source '" + path + "' to non-blocking");
            }
          #endif
        }  
=======
>>>>>>> 9c35550b

              THROW_INTERNAL_ERROR("cannot switch random source '" + path + "' to non-blocking");
            }
          #endif
        }  
        fillBuffer();
      }



      ~RandomDeviceCombined () {
        TRI_CLOSE(fd);
      }



      uint32_t random () {
        if (pos >= N) {
          fillBuffer();
        }

        return buffer[pos++];
      }

    private:
      void fillBuffer () {
        size_t n = sizeof(buffer);
        char* ptr = reinterpret_cast<char*>(&buffer);

        while (0 < n) {
          ssize_t r = TRI_READ(fd, ptr, n);

          if (r == 0) {
            LOGGER_FATAL_AND_EXIT("read on random device failed: nothing read");
          }
          else if (errno == EWOULDBLOCK) {
            LOGGER_INFO("not enough entropy (got " << (sizeof(buffer) - n) << " bytes), switching to pseudo-random");
            break;
          }
          else if (r < 0) {
            LOGGER_FATAL_AND_EXIT("read on random device failed: " << strerror(errno));
          }

          ptr += r;
          n -= r;

          rseed = buffer[0];

          LOGGER_TRACE("using seed " << rseed);
        }

        if (0 < n) {
          unsigned long seed = RandomDevice::getSeed();
          TRI_SeedMersenneTwister((uint32_t) (rseed ^ (uint32_t) seed));

          while (0 < n) {
            *ptr++ = TRI_Int32MersenneTwister();
            --n;
          }
        }

        pos = 0;
      }

    private:
      int fd;
      uint32_t buffer[N];
      size_t pos;

      uint32_t rseed;
  };

  template<int N>
  class RandomDeviceWin32 : public RandomDevice {
#ifndef _WIN32
    public: 
      RandomDeviceWin32 () { assert(false); }
      ~RandomDeviceWin32 () {}
      uint32_t random () { return 0;}
#else 
    public:
      RandomDeviceWin32 () : cryptoHandle(0), pos(0)  {
        BOOL result;
        result = CryptAcquireContext(&cryptoHandle, NULL, NULL, PROV_RSA_FULL, CRYPT_VERIFYCONTEXT | CRYPT_SILENT); 
        if (cryptoHandle == 0 || result == FALSE) {
          THROW_INTERNAL_ERROR("cannot create cryptographic windows handle");
        }
        fillBuffer();
      }


      ~RandomDeviceWin32 () {
        if (cryptoHandle != 0) {
          CryptReleaseContext(cryptoHandle, 0);
        }
      }


      uint32_t random () {
        if (pos >= N) {
          fillBuffer();
        }

        return buffer[pos++];
      }

    private:
      void fillBuffer () {
        size_t n = sizeof(buffer);
        BYTE* ptr = reinterpret_cast<BYTE*>(&buffer);

        // fill the buffer with random characters
        int result = CryptGenRandom(cryptoHandle, n, ptr);
        if (result == 0) {
          LOGGER_FATAL_AND_EXIT("read on random device failed: nothing read");
        }
        pos = 0;
      }

    private:
      HCRYPTPROV cryptoHandle;
      uint32_t buffer[N];
      size_t pos;
#endif
  };

  RandomDevice* randomDevice = 0;
  RandomDevice* urandomDevice = 0;
  RandomDevice* combinedDevice = 0;
  RandomDevice* win32Device = 0;
}

// -----------------------------------------------------------------------------
// uniform generator
// -----------------------------------------------------------------------------

namespace RandomHelper {
  class UniformGenerator {
    private:
      UniformGenerator (UniformGenerator const&);
      UniformGenerator& operator= (UniformGenerator const&);

    public:
      UniformGenerator (RandomDevice* device)
        : device(device) {
      }



      virtual ~UniformGenerator () {
      }



      int32_t random (int32_t left, int32_t right) {
        if (left >= right) {
          return left;
        }

        if (left == INT32_MIN && right == INT32_MAX) {
          return static_cast<int32_t>(device->random());
        }

        uint32_t range = static_cast<uint32_t>(right - left + 1);

        switch (range) {
          case 0x00000002: return power2(left, 0x00000002 - 1);
          case 0x00000004: return power2(left, 0x00000004 - 1);
          case 0x00000008: return power2(left, 0x00000008 - 1);
          case 0x00000010: return power2(left, 0x00000010 - 1);
          case 0x00000020: return power2(left, 0x00000020 - 1);
          case 0x00000040: return power2(left, 0x00000040 - 1);
          case 0x00000080: return power2(left, 0x00000080 - 1);
          case 0x00000100: return power2(left, 0x00000100 - 1);
          case 0x00000200: return power2(left, 0x00000200 - 1);
          case 0x00000400: return power2(left, 0x00000400 - 1);
          case 0x00000800: return power2(left, 0x00000800 - 1);
          case 0x00001000: return power2(left, 0x00001000 - 1);
          case 0x00002000: return power2(left, 0x00002000 - 1);
          case 0x00004000: return power2(left, 0x00004000 - 1);
          case 0x00008000: return power2(left, 0x00008000 - 1);
          case 0x00010000: return power2(left, 0x00010000 - 1);
          case 0x00020000: return power2(left, 0x00020000 - 1);
          case 0x00040000: return power2(left, 0x00040000 - 1);
          case 0x00080000: return power2(left, 0x00080000 - 1);
          case 0x00100000: return power2(left, 0x00100000 - 1);
          case 0x00200000: return power2(left, 0x00200000 - 1);
          case 0x00400000: return power2(left, 0x00400000 - 1);
          case 0x00800000: return power2(left, 0x00800000 - 1);
          case 0x01000000: return power2(left, 0x01000000 - 1);
          case 0x02000000: return power2(left, 0x02000000 - 1);
          case 0x04000000: return power2(left, 0x04000000 - 1);
          case 0x08000000: return power2(left, 0x08000000 - 1);
          case 0x10000000: return power2(left, 0x10000000 - 1);
          case 0x20000000: return power2(left, 0x20000000 - 1);
          case 0x40000000: return power2(left, 0x40000000 - 1);
          case 0x80000000: return power2(left, 0x80000000 - 1);
        }

        return other(left, range);
      }

    private:
      int32_t power2 (int32_t left, uint32_t mask) {
        return left + static_cast<int32_t>(device->random() & mask);
      }



      int32_t other (int32_t left, uint32_t range) {
        uint32_t g = UINT32_MAX - UINT32_MAX % range;
        uint32_t r = device->random();
        int count = 0;
        static int const MAX_COUNT = 20;

        while (r >= g) {
          if (++count >= MAX_COUNT) {
            LOGGER_ERROR("cannot generate small random number after " << count << " tries");
            r %= g;
            continue;
          }

          LOGGER_DEBUG("random number too large, trying again");
          r = device->random();
        }

        r %= range;

        return left + static_cast<int32_t>(r);
      }

    private:
      RandomDevice* device;
  };
}

// -----------------------------------------------------------------------------
// random helper class
// -----------------------------------------------------------------------------

namespace triagens {
  namespace basics {
    namespace Random {

// -----------------------------------------------------------------------------
// implementation
// -----------------------------------------------------------------------------

      struct UniformIntegerImpl {
        virtual ~UniformIntegerImpl () {}
        virtual int32_t random (int32_t left, int32_t right) = 0;
      };



      // MERSENNE
      struct UniformIntegerMersenne : public UniformIntegerImpl {
        int32_t random (int32_t left, int32_t right) {
          const int32_t range = right - left + 1;
          int32_t result = (int32_t) TRI_Int32MersenneTwister();

          result = (int32_t) abs(result % range) + left;

          return result;
        }
      };



      // RANDOM DEVICE
      struct UniformIntegerRandom : public UniformIntegerImpl, private RandomHelper::UniformGenerator {
        UniformIntegerRandom (RandomHelper::RandomDevice* device)
          : RandomHelper::UniformGenerator(device) {
        }

        int32_t random (int32_t left, int32_t right) {
          return RandomHelper::UniformGenerator::random(left, right);
        }
      };


      // RANDOM DEVICE
      struct UniformIntegerWin32 : public UniformIntegerImpl, private RandomHelper::UniformGenerator {
        UniformIntegerWin32 (RandomHelper::RandomDevice* device) : RandomHelper::UniformGenerator(device) {
        }

        int32_t random (int32_t left, int32_t right) {
          return RandomHelper::UniformGenerator::random(left, right);
        }
      };



      // current implementation (see version at the top of the file)
      UniformIntegerImpl * uniformInteger = new UniformIntegerMersenne;

// -----------------------------------------------------------------------------
      // uniform integer generator
// -----------------------------------------------------------------------------

      int32_t UniformInteger::random () {
        MUTEX_LOCKER(RandomLock);

        if (uniformInteger == 0) {
          THROW_INTERNAL_ERROR("unknown random generator");
        }

        return uniformInteger->random(left, right);
      }

// -----------------------------------------------------------------------------
      // uniform character generator
// -----------------------------------------------------------------------------

      UniformCharacter::UniformCharacter (size_t length)
        : length(length),
          characters("ABCDEFGHIJKLMNOPQRSTUVWXYZabcdefghijklmnopqrstuvwxyz0123456789"),
          generator(0, characters.size() - 1) {
      }



      UniformCharacter::UniformCharacter (string const& characters)
        : length(1),
          characters(characters),
          generator(0, characters.size() - 1) {
      }



      UniformCharacter::UniformCharacter (size_t length, string const& characters)
        : length(length),
          characters(characters),
          generator(0, characters.size() - 1) {
      }



      string UniformCharacter::random () {
        return random(length);
      }



      string UniformCharacter::random (size_t length) {
        string buffer;
        buffer.reserve(length);

        for (size_t i = 0; i < length; ++i) {
          size_t r = generator.random();

          buffer.push_back(characters[r]);
        }

        return buffer;
      }

// -----------------------------------------------------------------------------
      // public methods
// -----------------------------------------------------------------------------
      
      random_e selectVersion (random_e newVersion) {

        MUTEX_LOCKER(RandomLock);

        random_e oldVersion = version;
        version = newVersion;

        if (uniformInteger != 0) {
          delete uniformInteger;
          uniformInteger = 0;
        }


        switch (version) {

          case RAND_MERSENNE: {
            uniformInteger = new UniformIntegerMersenne;
            break;
           }

          case RAND_RANDOM: {
            if (RandomHelper::randomDevice == 0) {
              RandomHelper::randomDevice = new RandomHelper::RandomDeviceDirect<1024>("/dev/random");
            }

            uniformInteger = new UniformIntegerRandom(RandomHelper::randomDevice);

            break;
          }

          case RAND_URANDOM: {
            if (RandomHelper::urandomDevice == 0) {
              RandomHelper::urandomDevice = new RandomHelper::RandomDeviceDirect<1024>("/dev/urandom");
            }

            uniformInteger = new UniformIntegerRandom(RandomHelper::urandomDevice);

            break;
          }

          case RAND_COMBINED: {
            if (RandomHelper::combinedDevice == 0) {
              RandomHelper::combinedDevice = new RandomHelper::RandomDeviceCombined<600>("/dev/random");
            }

            uniformInteger = new UniformIntegerRandom(RandomHelper::combinedDevice);

            break;
          }

          case RAND_WIN32: {
            if (RandomHelper::win32Device == 0) {
              RandomHelper::win32Device = new RandomHelper::RandomDeviceWin32<1024>();
            }
            uniformInteger = new UniformIntegerWin32(RandomHelper::win32Device);
            break;
          }

          default: {
            THROW_INTERNAL_ERROR("unknown random generator");
          }

        }

        return oldVersion;
      }



      random_e currentVersion () {
        return version;
      }

      
      void shutdown () {
        if (RandomHelper::randomDevice != 0) {
          delete RandomHelper::randomDevice;
          RandomHelper::randomDevice = 0;
        }

        if (RandomHelper::urandomDevice != 0) {
          delete RandomHelper::urandomDevice;
          RandomHelper::urandomDevice = 0;
        }

        if (RandomHelper::combinedDevice != 0) {
          delete RandomHelper::combinedDevice;
          RandomHelper::combinedDevice = 0;
        }
      }


      bool isBlocking () {
        return version == RAND_RANDOM;
      }



      int32_t interval (int32_t left, int32_t right) {
        MUTEX_LOCKER(RandomLock);

        if (uniformInteger == 0) {
          THROW_INTERNAL_ERROR("unknown random generator");
        }

        return uniformInteger->random(left, right);
      }



      uint32_t interval (uint32_t left, uint32_t right) {
        MUTEX_LOCKER(RandomLock);

        if (uniformInteger == 0) {
          THROW_INTERNAL_ERROR("unknown random generator");
        }

        int32_t l = left + INT32_MIN;
        int32_t r = right + INT32_MIN;

        return uniformInteger->random(l, r) - INT32_MIN;
      }
    }
  }
}<|MERGE_RESOLUTION|>--- conflicted
+++ resolved
@@ -172,14 +172,6 @@
               ok = (flags >= 0);
             }
             if (! ok) {
-<<<<<<< HEAD
-              THROW_INTERNAL_ERROR("cannot switch random source '" + path + "' to non-blocking");
-            }
-          #endif
-        }  
-=======
->>>>>>> 9c35550b
-
               THROW_INTERNAL_ERROR("cannot switch random source '" + path + "' to non-blocking");
             }
           #endif
