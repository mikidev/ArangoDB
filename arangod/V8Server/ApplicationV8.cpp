--- conflicted
+++ resolved
@@ -706,18 +706,9 @@
 
     // special check script to be run just once in first thread (not in all)
     v8::HandleScope scope;
-<<<<<<< HEAD
-    
-    context->_context->Global()->Set(TRI_V8_SYMBOL("UPGRADE"), _performUpgrade ? v8::True() : v8::False());
-    v8::Handle<v8::Value> result = TRI_ExecuteJavaScriptString(context->_context,
-                                                               v8::String::New(script.c_str()),
-                                                               v8::String::New("version-check.js"),
-                                                               false);
-=======
     context->_context->Global()->Set(v8::String::New("UPGRADE"), _performUpgrade ? v8::True() : v8::False());
 
     v8::Handle<v8::Value> result = _startupLoader.executeGlobalScript(context->_context, "server/version-check.js");
->>>>>>> 2be5402a
   
     if (! TRI_ObjectToBoolean(result)) {
       if (_performUpgrade) {
