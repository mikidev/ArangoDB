////////////////////////////////////////////////////////////////////////////////
/// @brief (binary) shape collection
///
/// @file
///
/// DISCLAIMER
///
/// Copyright 2010-2011 triagens GmbH, Cologne, Germany
///
/// Licensed under the Apache License, Version 2.0 (the "License");
/// you may not use this file except in compliance with the License.
/// You may obtain a copy of the License at
///
///     http://www.apache.org/licenses/LICENSE-2.0
///
/// Unless required by applicable law or agreed to in writing, software
/// distributed under the License is distributed on an "AS IS" BASIS,
/// WITHOUT WARRANTIES OR CONDITIONS OF ANY KIND, either express or implied.
/// See the License for the specific language governing permissions and
/// limitations under the License.
///
/// Copyright holder is triAGENS GmbH, Cologne, Germany
///
/// @author Dr. Frank Celler
/// @author Copyright 2011, triagens GmbH, Cologne, Germany
////////////////////////////////////////////////////////////////////////////////

#include "shape-collection.h"

#include <BasicsC/conversions.h>
#include <BasicsC/files.h>
#include <BasicsC/logging.h>
#include <BasicsC/strings.h>

// -----------------------------------------------------------------------------
// --SECTION--                                                 private functions
// -----------------------------------------------------------------------------

////////////////////////////////////////////////////////////////////////////////
/// @addtogroup VocBase
/// @{
////////////////////////////////////////////////////////////////////////////////

////////////////////////////////////////////////////////////////////////////////
/// @brief creates a journal
////////////////////////////////////////////////////////////////////////////////

static bool CreateJournal (TRI_shape_collection_t* collection) {
  TRI_col_header_marker_t cm;
  TRI_datafile_t* journal;
  TRI_df_marker_t* position;
  char* filename;
  int res;

  if (collection->base._info._isVolatile) {
    // in memory collection
    filename = NULL;
  }
  else {
    char* jname;
    char* number;

<<<<<<< HEAD
    number = TRI_StringUInt64((uint64_t) TRI_NewGlobalIdSequence());
=======
    number = TRI_StringUInt64(TRI_NewTickVocBase());
    if (! number) {
      return false;
    }
>>>>>>> c212d24a
  
    jname = TRI_Concatenate3String("journal-", number, ".db");
    TRI_FreeString(TRI_CORE_MEM_ZONE, number);

    filename = TRI_Concatenate2File(collection->base._directory, jname);
    TRI_FreeString(TRI_CORE_MEM_ZONE, jname);
  }

  journal = TRI_CreateDatafile(filename, collection->base._info._maximalSize);
  
  if (filename != NULL) {
    TRI_FreeString(TRI_CORE_MEM_ZONE, filename);
  }

  // check that a journal was created
  if (journal == NULL) {
    if (TRI_errno() == TRI_ERROR_OUT_OF_MEMORY_MMAP) {
      collection->base._lastError = TRI_set_errno(TRI_ERROR_OUT_OF_MEMORY_MMAP);
      collection->base._state = TRI_COL_STATE_READ;
    }
    else {
      collection->base._lastError = TRI_set_errno(TRI_ERROR_ARANGO_NO_JOURNAL);
      collection->base._state = TRI_COL_STATE_WRITE_ERROR;
    }

    return false;
  }

  LOG_TRACE("created a new shape journal '%s'", journal->getName(journal));


  if (journal->isPhysical(journal)) {
    char* jname;
    char* number;
    bool ok;

    // and use the correct name
<<<<<<< HEAD
    number = TRI_StringUInt64((uint64_t) journal->_fid);
=======
    number = TRI_StringUInt64(journal->_fid);
>>>>>>> c212d24a
    jname = TRI_Concatenate3String("journal-", number, ".db");
    filename = TRI_Concatenate2File(collection->base._directory, jname);

    TRI_FreeString(TRI_CORE_MEM_ZONE, number);
    TRI_FreeString(TRI_CORE_MEM_ZONE, jname);

    ok = TRI_RenameDatafile(journal, filename);

    if (! ok) {
      // TODO: remove disastrous call to exit() here
      LOG_FATAL_AND_EXIT("failed to rename the journal to '%s': %s", filename, TRI_last_error());
    }
    else {
      LOG_TRACE("renamed journal to '%s'", filename);
    }

    TRI_FreeString(TRI_CORE_MEM_ZONE, filename);
  }


  // create a collection header
  res = TRI_ReserveElementDatafile(journal, sizeof(TRI_col_header_marker_t), &position);

  if (res != TRI_ERROR_NO_ERROR) {
    LOG_ERROR("cannot create document header in journal '%s': %s",
              journal->getName(journal),
              TRI_last_error());
    
    TRI_FreeDatafile(journal);

    return false;
  }

  // create a header
  TRI_InitAutoMarkerDatafile(&cm.base, sizeof(TRI_col_header_marker_t), TRI_COL_MARKER_HEADER);
  cm._cid = collection->base._info._cid;

  TRI_FillCrcMarkerDatafile(journal, &cm.base, sizeof(cm), 0, 0, 0, 0);

  // on journal creation, always use waitForSync = true
  res = TRI_WriteElementDatafile(journal, position, &cm.base, sizeof(cm), 0, 0, 0, 0, true);

  if (res != TRI_ERROR_NO_ERROR) {
    LOG_ERROR("cannot create document header in journal '%s': %s",
              journal->getName(journal),
              TRI_last_error());
    
    TRI_FreeDatafile(journal);

    return false;
  }

  // that's it
  TRI_PushBackVectorPointer(&collection->base._journals, journal);
  return true;
}

////////////////////////////////////////////////////////////////////////////////
/// @brief closes a journal
////////////////////////////////////////////////////////////////////////////////

static bool CloseJournal (TRI_shape_collection_t* collection, TRI_datafile_t* journal) {
  int res;
  size_t i;
  size_t n;

  // remove datafile from list of journals
  n = collection->base._journals._length;

  for (i = 0;  i < n;  ++i) {
    TRI_datafile_t* df;

    df = collection->base._journals._buffer[i];

    if (journal == df) {
      break;
    }
  }

  if (i == n) {
    TRI_set_errno(TRI_ERROR_ARANGO_NO_JOURNAL);
    return false;
  }

  // seal datafile
  res = TRI_SealDatafile(journal);

  if (res != TRI_ERROR_NO_ERROR) {
    collection->base._state = TRI_COL_STATE_WRITE_ERROR;
    return false;
  }

  // rename datafile
  if (journal->isPhysical(journal)) {
    char* dname;
    char* filename;
    char* number;
    bool ok;

<<<<<<< HEAD
    number = TRI_StringUInt64((uint64_t) journal->_fid);
=======
    number = TRI_StringUInt64(journal->_fid);
>>>>>>> c212d24a
    dname = TRI_Concatenate3String("datafile-", number, ".db");
    filename = TRI_Concatenate2File(collection->base._directory, dname);

    TRI_FreeString(TRI_CORE_MEM_ZONE, dname);
    TRI_FreeString(TRI_CORE_MEM_ZONE, number);

    ok = TRI_RenameDatafile(journal, filename);
    TRI_FreeString(TRI_CORE_MEM_ZONE, filename);

    if (! ok) {
      collection->base._state = TRI_COL_STATE_WRITE_ERROR;
      return false;
    }
  }

  LOG_TRACE("closed journal '%s'", journal->getName(journal));

  TRI_RemoveVectorPointer(&collection->base._journals, i);
  TRI_PushBackVectorPointer(&collection->base._datafiles, journal);

  return true;
}

////////////////////////////////////////////////////////////////////////////////
/// @brief selects a journal
////////////////////////////////////////////////////////////////////////////////

static TRI_datafile_t* SelectJournal (TRI_shape_collection_t* collection,
                                      TRI_voc_size_t size,
                                      TRI_df_marker_t** result) {
  TRI_datafile_t* datafile;
  bool ok;
  int res;
  size_t n;

  // need to create a new journal?
  n = collection->base._journals._length;

  if (n == 0) {
    ok = CreateJournal(collection);
    n = collection->base._journals._length;

    if (! ok || n == 0) {
      return NULL;
    }
  }

  // select first datafile
  datafile = collection->base._journals._buffer[0];

  // try to reserve space
  res = TRI_ReserveElementDatafile(datafile, size, result);

  while (res == TRI_ERROR_ARANGO_DATAFILE_FULL) {
    ok = CloseJournal(collection, datafile);

    if (! ok) {
      return NULL;
    }

    ok = CreateJournal(collection);
    n = collection->base._journals._length;

    if (! ok || n == 0) {
      return NULL;
    }

    datafile = collection->base._journals._buffer[0];

    res = TRI_ReserveElementDatafile(datafile, size, result);
  }

  if (res != TRI_ERROR_NO_ERROR) {
    collection->base._state = TRI_COL_STATE_WRITE_ERROR;
    return NULL;
  }

  // we got enough space
  return datafile;
}

////////////////////////////////////////////////////////////////////////////////
/// @brief writes an element to a given position
////////////////////////////////////////////////////////////////////////////////

static int WriteElement (TRI_shape_collection_t* collection,
                         TRI_datafile_t* journal,
                         TRI_df_marker_t* position,
                         TRI_df_marker_t* marker,
                         TRI_voc_size_t markerSize,
                         void const* body,
                         size_t bodySize) {
  int res;
  bool waitForSync;

  if (marker->_type == TRI_DF_MARKER_SHAPE) {
    // this is a shape. we will honor the collection's waitForSync attribute
    // which is determined by the global forceSyncShape flag and the actual collection's
    // waitForSync flag
    waitForSync = collection->base._info._waitForSync;
  }
  else {
    // this is an attribute. we will not sync the data now, but when the shape information 
    // containing the attribute is written (that means we defer the sync until the TRI_DF_MARKER_SHAPE
    // marker is written)
    waitForSync = false;
  }

  res = TRI_WriteElementDatafile(journal, position, marker, markerSize, 0, 0, body, bodySize, waitForSync);

  if (res != TRI_ERROR_NO_ERROR) {
    collection->base._state = TRI_COL_STATE_WRITE_ERROR;
  }

  return res;
}

////////////////////////////////////////////////////////////////////////////////
/// @}
////////////////////////////////////////////////////////////////////////////////

// -----------------------------------------------------------------------------
// --SECTION--                                      constructors and destructors
// -----------------------------------------------------------------------------

////////////////////////////////////////////////////////////////////////////////
/// @addtogroup VocBase
/// @{
////////////////////////////////////////////////////////////////////////////////

////////////////////////////////////////////////////////////////////////////////
/// @brief creates a new collection
////////////////////////////////////////////////////////////////////////////////

TRI_shape_collection_t* TRI_CreateShapeCollection (TRI_vocbase_t* vocbase,
                                                   char const* path,
                                                   TRI_col_info_t* parameter) {
  TRI_shape_collection_t* shape;
  TRI_collection_t* collection;

  shape = TRI_Allocate(TRI_UNKNOWN_MEM_ZONE, sizeof(TRI_shape_collection_t), false);

  if (shape == NULL) {
    return NULL;
  }

  parameter->_type = TRI_COL_TYPE_SHAPE;
  parameter->_cid  = (TRI_voc_cid_t) TRI_NewGlobalIdSequence();
  parameter->_waitForSync = (vocbase->_forceSyncShapes || parameter->_waitForSync);

  collection = TRI_CreateCollection(vocbase, &shape->base, path, parameter);

  if (collection == NULL) {
    TRI_Free(TRI_UNKNOWN_MEM_ZONE, shape);
    return NULL;
  }

  TRI_InitMutex(&shape->_lock);

  return shape;
}

////////////////////////////////////////////////////////////////////////////////
/// @brief frees the memory allocated, but does not free the pointer
///
/// Note that the collection must be closed first.
////////////////////////////////////////////////////////////////////////////////

void TRI_DestroyShapeCollection (TRI_shape_collection_t* collection) {
  assert(collection);

  TRI_DestroyMutex(&collection->_lock);
  TRI_DestroyCollection(&collection->base);
}

////////////////////////////////////////////////////////////////////////////////
/// @brief frees the memory allocated and frees the pointer
////////////////////////////////////////////////////////////////////////////////

void TRI_FreeShapeCollection (TRI_shape_collection_t* collection) {
  assert(collection);

  TRI_DestroyShapeCollection(collection);
  TRI_Free(TRI_UNKNOWN_MEM_ZONE, collection);
}

////////////////////////////////////////////////////////////////////////////////
/// @}
////////////////////////////////////////////////////////////////////////////////

// -----------------------------------------------------------------------------
// --SECTION--                                                  public functions
// -----------------------------------------------------------------------------

////////////////////////////////////////////////////////////////////////////////
/// @addtogroup VocBase
/// @{
////////////////////////////////////////////////////////////////////////////////

////////////////////////////////////////////////////////////////////////////////
/// @brief writes an element splitted into marker and body to file
////////////////////////////////////////////////////////////////////////////////

int TRI_WriteShapeCollection (TRI_shape_collection_t* collection,
                              TRI_df_marker_t* marker,
                              TRI_voc_size_t markerSize,
                              void const* body,
                              TRI_voc_size_t bodySize,
                              TRI_df_marker_t** result) {
  TRI_datafile_t* journal;
  int res;

  // lock the collection
  TRI_LockMutex(&collection->_lock);

  if (collection->base._state != TRI_COL_STATE_WRITE) {
    if (collection->base._state == TRI_COL_STATE_READ) {
      TRI_UnlockMutex(&collection->_lock);

      return TRI_ERROR_ARANGO_READ_ONLY;
    }

    TRI_UnlockMutex(&collection->_lock);
    return TRI_ERROR_ARANGO_ILLEGAL_STATE;
  }

  // find and select a journal
  journal = SelectJournal(collection, markerSize + bodySize, result);

  if (journal == NULL) {
    TRI_UnlockMutex(&collection->_lock);

    return TRI_ERROR_ARANGO_NO_JOURNAL;
  }
  
  // generate crc
  TRI_FillCrcMarkerDatafile(journal, marker, markerSize, 0, 0, body, bodySize);

  // and write marker and shape
  res = WriteElement(collection, journal, *result, marker, markerSize, body, bodySize);

  // release lock on collection
  TRI_UnlockMutex(&collection->_lock);

  return res;
}

////////////////////////////////////////////////////////////////////////////////
/// @brief opens an existing collection
////////////////////////////////////////////////////////////////////////////////

TRI_shape_collection_t* TRI_OpenShapeCollection (TRI_vocbase_t* vocbase,
                                                 char const* path) {
  TRI_shape_collection_t* shape;
  TRI_collection_t* collection;

  assert(path != NULL);

  shape = TRI_Allocate(TRI_UNKNOWN_MEM_ZONE, sizeof(TRI_shape_collection_t), false);

  if (shape == NULL) {
    return NULL;
  }

  collection = TRI_OpenCollection(vocbase, &shape->base, path);

  if (collection == NULL) {
    TRI_Free(TRI_UNKNOWN_MEM_ZONE, shape);
    return NULL;
  }

  TRI_InitMutex(&shape->_lock);

  return shape;
}

////////////////////////////////////////////////////////////////////////////////
/// @brief closes a collection
////////////////////////////////////////////////////////////////////////////////

bool TRI_CloseShapeCollection (TRI_shape_collection_t* collection) {
  return TRI_CloseCollection(&collection->base);
}

////////////////////////////////////////////////////////////////////////////////
/// @}
////////////////////////////////////////////////////////////////////////////////

// Local Variables:
// mode: outline-minor
// outline-regexp: "^\\(/// @brief\\|/// {@inheritDoc}\\|/// @addtogroup\\|// --SECTION--\\|/// @\\}\\)"
// End:<|MERGE_RESOLUTION|>--- conflicted
+++ resolved
@@ -60,14 +60,10 @@
     char* jname;
     char* number;
 
-<<<<<<< HEAD
     number = TRI_StringUInt64((uint64_t) TRI_NewGlobalIdSequence());
-=======
-    number = TRI_StringUInt64(TRI_NewTickVocBase());
     if (! number) {
       return false;
     }
->>>>>>> c212d24a
   
     jname = TRI_Concatenate3String("journal-", number, ".db");
     TRI_FreeString(TRI_CORE_MEM_ZONE, number);
@@ -105,11 +101,7 @@
     bool ok;
 
     // and use the correct name
-<<<<<<< HEAD
-    number = TRI_StringUInt64((uint64_t) journal->_fid);
-=======
     number = TRI_StringUInt64(journal->_fid);
->>>>>>> c212d24a
     jname = TRI_Concatenate3String("journal-", number, ".db");
     filename = TRI_Concatenate2File(collection->base._directory, jname);
 
@@ -209,11 +201,7 @@
     char* number;
     bool ok;
 
-<<<<<<< HEAD
-    number = TRI_StringUInt64((uint64_t) journal->_fid);
-=======
     number = TRI_StringUInt64(journal->_fid);
->>>>>>> c212d24a
     dname = TRI_Concatenate3String("datafile-", number, ".db");
     filename = TRI_Concatenate2File(collection->base._directory, dname);
 
