////////////////////////////////////////////////////////////////////////////////
/// @brief primary collection
///
/// @file
///
/// DISCLAIMER
///
/// Copyright 2010-2011 triagens GmbH, Cologne, Germany
///
/// Licensed under the Apache License, Version 2.0 (the "License");
/// you may not use this file except in compliance with the License.
/// You may obtain a copy of the License at
///
///     http://www.apache.org/licenses/LICENSE-2.0
///
/// Unless required by applicable law or agreed to in writing, software
/// distributed under the License is distributed on an "AS IS" BASIS,
/// WITHOUT WARRANTIES OR CONDITIONS OF ANY KIND, either express or implied.
/// See the License for the specific language governing permissions and
/// limitations under the License.
///
/// Copyright holder is triAGENS GmbH, Cologne, Germany
///
/// @author Dr. Frank Celler
/// @author Copyright 2011, triagens GmbH, Cologne, Germany
////////////////////////////////////////////////////////////////////////////////

#include "primary-collection.h"

#include "BasicsC/conversions.h"
#include "BasicsC/files.h"
#include "BasicsC/hashes.h"
#include "BasicsC/logging.h"
#include "BasicsC/strings.h"

#include "VocBase/key-generator.h"
#include "VocBase/voc-shaper.h"

// -----------------------------------------------------------------------------
// --SECTION--                                                 private functions
// -----------------------------------------------------------------------------

////////////////////////////////////////////////////////////////////////////////
/// @addtogroup VocBase
/// @{
////////////////////////////////////////////////////////////////////////////////

////////////////////////////////////////////////////////////////////////////////
/// @brief hashs the document id
////////////////////////////////////////////////////////////////////////////////

static uint64_t HashKeyHeader (TRI_associative_pointer_t* array, void const* key) {
  return TRI_FnvHashString((char const*) key);
}

////////////////////////////////////////////////////////////////////////////////
/// @brief hashs the document header
////////////////////////////////////////////////////////////////////////////////

static uint64_t HashElementDocument (TRI_associative_pointer_t* array, void const* element) {
  TRI_doc_mptr_t const* e = element;
  return TRI_FnvHashString((char const*) e->_key);
}

////////////////////////////////////////////////////////////////////////////////
/// @brief compares a document id and a document
////////////////////////////////////////////////////////////////////////////////

static bool IsEqualKeyDocument (TRI_associative_pointer_t* array, void const* key, void const* element) {
  TRI_doc_mptr_t const* e = element;
  
  char const * k = key;
  return (strcmp(k, e->_key) == 0);
}

////////////////////////////////////////////////////////////////////////////////
/// @brief hashs a datafile identifier
////////////////////////////////////////////////////////////////////////////////

static uint64_t HashKeyDatafile (TRI_associative_pointer_t* array, void const* key) {
  TRI_sequence_value_t const* k = key;

  return *k;
}

////////////////////////////////////////////////////////////////////////////////
/// @brief hashs a datafile identifier
////////////////////////////////////////////////////////////////////////////////

static uint64_t HashElementDatafile (TRI_associative_pointer_t* array, void const* element) {
  TRI_doc_datafile_info_t const* e = element;

  return e->_fid;
}

////////////////////////////////////////////////////////////////////////////////
/// @brief compares a datafile identifier and a datafile info
////////////////////////////////////////////////////////////////////////////////

static bool IsEqualKeyElementDatafile (TRI_associative_pointer_t* array, void const* key, void const* element) {
  TRI_sequence_value_t const* k = key;
  TRI_doc_datafile_info_t const* e = element;

  return *k == e->_fid;
}

////////////////////////////////////////////////////////////////////////////////
/// @brief creates a journal or a compactor journal
////////////////////////////////////////////////////////////////////////////////

static TRI_datafile_t* CreateJournal (TRI_primary_collection_t* primary, bool compactor) {
  TRI_col_header_marker_t cm;
  TRI_collection_t* collection;
  TRI_datafile_t* journal;
  TRI_df_marker_t* position;
  int res;
  char* filename;

  collection = &primary->base;

  if (collection->_info._isVolatile) {
    // in-memory collection
    filename = NULL;
  }
  else {
    char* jname;
    char* number;

    // construct a suitable filename
<<<<<<< HEAD
    number = TRI_StringUInt64((uint64_t) TRI_NewGlobalIdSequence());
=======
    number = TRI_StringUInt64(TRI_NewTickVocBase());
>>>>>>> c212d24a

    if (compactor) {
      jname = TRI_Concatenate3String("journal-", number, ".db");
    }
    else {
      jname = TRI_Concatenate3String("compactor-", number, ".db");
    }

    filename = TRI_Concatenate2File(collection->_directory, jname);

    TRI_FreeString(TRI_CORE_MEM_ZONE, number);
    TRI_FreeString(TRI_CORE_MEM_ZONE, jname);
  }

  // create journal file
  journal = TRI_CreateDatafile(filename, collection->_info._maximalSize);
    
  if (filename != NULL) {
    TRI_FreeString(TRI_CORE_MEM_ZONE, filename);
  }
  
  if (journal == NULL) {
    if (TRI_errno() == TRI_ERROR_OUT_OF_MEMORY_MMAP) {
      collection->_lastError = TRI_set_errno(TRI_ERROR_OUT_OF_MEMORY_MMAP);
      collection->_state = TRI_COL_STATE_READ;
    }
    else {
      collection->_lastError = TRI_set_errno(TRI_ERROR_ARANGO_NO_JOURNAL);
      collection->_state = TRI_COL_STATE_WRITE_ERROR;
    }

    return NULL;
  }

  LOG_TRACE("created a new primary journal '%s'", journal->getName(journal));


  if (journal->isPhysical(journal)) {
    char* jname;
    char* number;
    bool ok;

    // and use the correct name
<<<<<<< HEAD
    number = TRI_StringUInt64((uint64_t) journal->_fid);
=======
    number = TRI_StringUInt64(journal->_fid);
>>>>>>> c212d24a

    if (compactor) {
      jname = TRI_Concatenate3String("compactor-", number, ".db");
    }
    else {
      jname = TRI_Concatenate3String("journal-", number, ".db");
    }

    filename = TRI_Concatenate2File(collection->_directory, jname);

    TRI_FreeString(TRI_CORE_MEM_ZONE, number);
    TRI_FreeString(TRI_CORE_MEM_ZONE, jname);

    ok = TRI_RenameDatafile(journal, filename);

    if (! ok) {
      LOG_WARNING("failed to rename the journal to '%s': %s", filename, TRI_last_error());
    }
    else {
      LOG_TRACE("renamed journal to '%s'", filename);
    }

    TRI_FreeString(TRI_CORE_MEM_ZONE, filename);
  }


  // create a collection header
  res = TRI_ReserveElementDatafile(journal, sizeof(TRI_col_header_marker_t), &position);

  if (res != TRI_ERROR_NO_ERROR) {
    collection->_lastError = journal->_lastError;
    LOG_ERROR("cannot create document header in journal '%s': %s", journal->getName(journal), TRI_last_error());
    
    TRI_FreeDatafile(journal);

    return NULL;
  }

  memset(&cm, 0, sizeof(cm));

  TRI_InitAutoMarkerDatafile(&cm.base, sizeof(TRI_col_header_marker_t), TRI_COL_MARKER_HEADER);

  cm._cid = collection->_info._cid;

  TRI_FillCrcMarkerDatafile(journal, &cm.base, sizeof(cm), 0, 0, 0, 0);

  res = TRI_WriteElementDatafile(journal, position, &cm.base, sizeof(cm), 0, 0, 0, 0, true);

  if (res != TRI_ERROR_NO_ERROR) {
    collection->_lastError = journal->_lastError;
    LOG_ERROR("cannot create document header in journal '%s': %s", journal->getName(journal), TRI_last_error());
    
    TRI_FreeDatafile(journal);

    return NULL;
  }

  // that's it
  if (compactor) {
    TRI_PushBackVectorPointer(&collection->_compactors, journal);
  }
  else {
    TRI_PushBackVectorPointer(&collection->_journals, journal);
  }

  return journal;
}

////////////////////////////////////////////////////////////////////////////////
/// @brief closes a journal
///
/// Note that the caller must hold a lock protecting the _datafiles and
/// _journals entry.
////////////////////////////////////////////////////////////////////////////////

static bool CloseJournalPrimaryCollection (TRI_primary_collection_t* primary,
                                           size_t position,
                                           bool compactor) {
  TRI_datafile_t* journal;
  TRI_collection_t* collection;
  TRI_vector_pointer_t* vector;
  int res;

  collection = &primary->base;

  // either use a journal or a compactor
  if (compactor) {
    vector = &collection->_compactors;
  }
  else {
    vector = &collection->_journals;
  }

  // no journal at this position
  if (vector->_length <= position) {
    TRI_set_errno(TRI_ERROR_ARANGO_NO_JOURNAL);
    return false;
  }

  // seal and rename datafile
  journal = vector->_buffer[position];
  res = TRI_SealDatafile(journal);

  if (res != TRI_ERROR_NO_ERROR) {
    LOG_ERROR("failed to seal datafile '%s': %s", journal->getName(journal), TRI_last_error());

    TRI_RemoveVectorPointer(vector, position);
    TRI_PushBackVectorPointer(&collection->_datafiles, journal);

    return false;
  }

  if (journal->isPhysical(journal)) {
    // rename the file
    char* dname;
    char* filename;
    char* number;
    bool ok;

<<<<<<< HEAD
    number = TRI_StringUInt64((uint64_t) journal->_fid);
=======
    number = TRI_StringUInt64(journal->_fid);
>>>>>>> c212d24a
    dname = TRI_Concatenate3String("datafile-", number, ".db");
    filename = TRI_Concatenate2File(collection->_directory, dname);

    TRI_FreeString(TRI_CORE_MEM_ZONE, dname);
    TRI_FreeString(TRI_CORE_MEM_ZONE, number);

    ok = TRI_RenameDatafile(journal, filename);

    if (! ok) {
      LOG_ERROR("failed to rename datafile '%s' to '%s': %s", journal->getName(journal), filename, TRI_last_error());

      TRI_RemoveVectorPointer(vector, position);
      TRI_PushBackVectorPointer(&collection->_datafiles, journal);
      TRI_FreeString(TRI_CORE_MEM_ZONE, filename);

      return false;
    }

    TRI_FreeString(TRI_CORE_MEM_ZONE, filename);

    LOG_TRACE("closed journal '%s'", journal->getName(journal));
  }

  TRI_RemoveVectorPointer(vector, position);
  TRI_PushBackVectorPointer(&collection->_datafiles, journal);

  return true;
}

////////////////////////////////////////////////////////////////////////////////
/// @brief free an assoc array of datafile infos
////////////////////////////////////////////////////////////////////////////////
  
static void FreeDatafileInfo (TRI_associative_pointer_t* const files) {
  size_t i;
  size_t n;

  n = files->_nrAlloc;
  for (i = 0; i < n; ++i) {
    TRI_doc_datafile_info_t* file = files->_table[i];
    if (!file) {
      continue;
    }

    TRI_Free(TRI_UNKNOWN_MEM_ZONE, file);
  }

  TRI_DestroyAssociativePointer(files);
}

////////////////////////////////////////////////////////////////////////////////
/// @brief returns information about the collection
/// note: the collection lock must be held when calling this function
////////////////////////////////////////////////////////////////////////////////

static TRI_doc_collection_info_t* Figures (TRI_primary_collection_t* primary) {
  TRI_doc_collection_info_t* info;
  TRI_collection_t* base;
  size_t i;

  // prefill with 0's to init counters
  info = TRI_Allocate(TRI_UNKNOWN_MEM_ZONE, sizeof(TRI_doc_collection_info_t), true);

  if (info == NULL) {
    return NULL;
  }
  
  for (i = 0;  i < primary->_datafileInfo._nrAlloc;  ++i) {
    TRI_doc_datafile_info_t* d = primary->_datafileInfo._table[i];

    if (d != NULL) {
      info->_numberAlive += d->_numberAlive;
      info->_numberDead += d->_numberDead;
      info->_sizeAlive += d->_sizeAlive;
      info->_sizeDead += d->_sizeDead;
      info->_numberDeletion += d->_numberDeletion;
    }
  }

  // add the file sizes for datafiles and journals
  base = &primary->base;
  for (i = 0; i < base->_datafiles._length; ++i) {
    TRI_datafile_t* df = (TRI_datafile_t*) base->_datafiles._buffer[i];

    info->_datafileSize += df->_maximalSize;
    ++info->_numberDatafiles;
  }

  for (i = 0; i < base->_journals._length; ++i) {
    TRI_datafile_t* df = (TRI_datafile_t*) base->_journals._buffer[i];

    info->_journalfileSize += df->_maximalSize;
    ++info->_numberJournalfiles;
  }

  info->_numberShapes = (TRI_voc_ssize_t) primary->_shaper->numShapes(primary->_shaper);
  
  return info;
}

////////////////////////////////////////////////////////////////////////////////
/// @brief size of a primary collection
///
/// the caller must have read-locked the collection!
////////////////////////////////////////////////////////////////////////////////

static TRI_voc_size_t Count (TRI_primary_collection_t* primary) {
  TRI_doc_mptr_t const* mptr;
  TRI_voc_size_t result;
  void** end;
  void** ptr;

  ptr = primary->_primaryIndex._table;
  end = ptr + primary->_primaryIndex._nrAlloc;
  result = 0;

  for (;  ptr < end;  ++ptr) {
    if (*ptr != NULL) {
      mptr = *ptr;

      if (mptr->_validTo == 0) {
        ++result;
      }
    }
  }

  return result;
}

////////////////////////////////////////////////////////////////////////////////
/// @}
////////////////////////////////////////////////////////////////////////////////

// -----------------------------------------------------------------------------
// --SECTION--                                      constructors and destructors
// -----------------------------------------------------------------------------

////////////////////////////////////////////////////////////////////////////////
/// @addtogroup VocBase
/// @{
////////////////////////////////////////////////////////////////////////////////

////////////////////////////////////////////////////////////////////////////////
/// @brief initialises a primary collection
////////////////////////////////////////////////////////////////////////////////

int TRI_InitPrimaryCollection (TRI_primary_collection_t* primary,
                               TRI_shaper_t* shaper) {
  int res;

  primary->_shaper = shaper;
  primary->_capConstraint = NULL;
  primary->_keyGenerator = NULL;

  primary->figures = Figures;
  primary->size    = Count;

  TRI_InitBarrierList(&primary->_barrierList, primary);

  TRI_InitAssociativePointer(&primary->_datafileInfo,
                             TRI_UNKNOWN_MEM_ZONE, 
                             HashKeyDatafile,
                             HashElementDatafile,
                             IsEqualKeyElementDatafile,
                             NULL);

  TRI_InitAssociativePointer(&primary->_primaryIndex,
                             TRI_UNKNOWN_MEM_ZONE, 
                             HashKeyHeader,
                             HashElementDocument,
                             IsEqualKeyDocument,
                             0);
  
  TRI_InitReadWriteLock(&primary->_lock);
  
  // init key generator
  res = TRI_CreateKeyGenerator(primary->base._info._options, primary);

  return res;
}

////////////////////////////////////////////////////////////////////////////////
/// @brief destroys a primary collection
////////////////////////////////////////////////////////////////////////////////

void TRI_DestroyPrimaryCollection (TRI_primary_collection_t* primary) {
  if (primary->_keyGenerator != NULL) {
    TRI_FreeKeyGenerator(primary->_keyGenerator);
  }

  TRI_DestroyReadWriteLock(&primary->_lock);
  TRI_DestroyAssociativePointer(&primary->_primaryIndex);

  if (primary->_shaper != NULL) {
    TRI_FreeVocShaper(primary->_shaper);
  }
  
  FreeDatafileInfo(&primary->_datafileInfo);
  TRI_DestroyBarrierList(&primary->_barrierList);

  TRI_DestroyCollection(&primary->base);
}

////////////////////////////////////////////////////////////////////////////////
/// @}
////////////////////////////////////////////////////////////////////////////////

// -----------------------------------------------------------------------------
// --SECTION--                                               protected functions
// -----------------------------------------------------------------------------

////////////////////////////////////////////////////////////////////////////////
/// @addtogroup VocBase
/// @{
////////////////////////////////////////////////////////////////////////////////

////////////////////////////////////////////////////////////////////////////////
/// @brief finds a datafile description
////////////////////////////////////////////////////////////////////////////////

TRI_doc_datafile_info_t* TRI_FindDatafileInfoPrimaryCollection (TRI_primary_collection_t* primary,
                                                                TRI_voc_fid_t fid) {
  TRI_doc_datafile_info_t const* found;
  TRI_doc_datafile_info_t* dfi;

  found = TRI_LookupByKeyAssociativePointer(&primary->_datafileInfo, &fid);

  if (found != NULL) {
    union { TRI_doc_datafile_info_t const* c; TRI_doc_datafile_info_t* v; } cnv;

    cnv.c = found;
    return cnv.v;
  }

  dfi = TRI_Allocate(TRI_UNKNOWN_MEM_ZONE, sizeof(TRI_doc_datafile_info_t), true);

  if (dfi == NULL) {
    return NULL;
  }

  dfi->_fid = fid;

  TRI_InsertKeyAssociativePointer(&primary->_datafileInfo, &fid, dfi, true);

  return dfi;
}

////////////////////////////////////////////////////////////////////////////////
/// @brief creates a journal
///
/// Note that the caller must hold a lock protecting the _journals entry.
////////////////////////////////////////////////////////////////////////////////

TRI_datafile_t* TRI_CreateJournalPrimaryCollection (TRI_primary_collection_t* primary) {
  return CreateJournal(primary, false);
}

////////////////////////////////////////////////////////////////////////////////
/// @brief closes a journal
///
/// Note that the caller must hold a lock protecting the _datafiles and
/// _journals entry.
////////////////////////////////////////////////////////////////////////////////

bool TRI_CloseJournalPrimaryCollection (TRI_primary_collection_t* primary,
                                    size_t position) {
  return CloseJournalPrimaryCollection(primary, position, false);
}

////////////////////////////////////////////////////////////////////////////////
/// @brief creates a new compactor file
///
/// Note that the caller must hold a lock protecting the _journals entry.
////////////////////////////////////////////////////////////////////////////////

TRI_datafile_t* TRI_CreateCompactorPrimaryCollection (TRI_primary_collection_t* primary) {
  return CreateJournal(primary, true);
}

////////////////////////////////////////////////////////////////////////////////
/// @brief closes an existing compactor file
///
/// Note that the caller must hold a lock protecting the _datafiles and
/// _journals entry.
////////////////////////////////////////////////////////////////////////////////

bool TRI_CloseCompactorPrimaryCollection (TRI_primary_collection_t* primary,
                                      size_t position) {
  return CloseJournalPrimaryCollection(primary, position, true);
}

////////////////////////////////////////////////////////////////////////////////
/// @brief initialise a new operation context
////////////////////////////////////////////////////////////////////////////////

void TRI_InitContextPrimaryCollection (TRI_doc_operation_context_t* const context, 
                                       TRI_primary_collection_t* const primary,
                                       TRI_doc_update_policy_e policy,
                                       bool forceSync) {
  context->_collection = primary;
  context->_policy = policy;
  context->_expectedRid = 0;
  context->_previousRid = NULL;
  context->_sync = forceSync || primary->base._info._waitForSync;
  context->_allowRollback = true;
}

////////////////////////////////////////////////////////////////////////////////
/// @brief initialise a new operation context for reads
////////////////////////////////////////////////////////////////////////////////

void TRI_InitReadContextPrimaryCollection (TRI_doc_operation_context_t* const context, 
                                           TRI_primary_collection_t* const primary) {
  context->_collection = primary;
  context->_policy = TRI_DOC_UPDATE_LAST_WRITE;
  context->_expectedRid = 0;
  context->_previousRid = NULL;
  context->_sync = false; 
  context->_allowRollback = false;
}

////////////////////////////////////////////////////////////////////////////////
/// @brief compare revision of found document with revision specified in policy
/// this will also store the actual revision id found in the database in the
/// context variable _previousRid, but only if this is not NULL
////////////////////////////////////////////////////////////////////////////////

int TRI_RevisionCheck (const TRI_doc_operation_context_t* const context,
                       const TRI_voc_rid_t actualRid) {
 
  // store previous revision 
  if (context->_previousRid != NULL) {
    *(context->_previousRid) = actualRid;
  }
 
  // check policy
  switch (context->_policy) {
    case TRI_DOC_UPDATE_ERROR:
      if (context->_expectedRid != 0 && context->_expectedRid != actualRid) {
        return TRI_ERROR_ARANGO_CONFLICT;
      }
      break;

    case TRI_DOC_UPDATE_CONFLICT:
      return TRI_ERROR_NOT_IMPLEMENTED;

    case TRI_DOC_UPDATE_ILLEGAL:
      return TRI_ERROR_INTERNAL;
    
    case TRI_DOC_UPDATE_LAST_WRITE:
      return TRI_ERROR_NO_ERROR;
  }

  return TRI_ERROR_NO_ERROR;
}

////////////////////////////////////////////////////////////////////////////////
/// @}
////////////////////////////////////////////////////////////////////////////////

// Local Variables:
// mode: outline-minor
// outline-regexp: "^\\(/// @brief\\|/// {@inheritDoc}\\|/// @addtogroup\\|// --SECTION--\\|/// @\\}\\)"
// End:<|MERGE_RESOLUTION|>--- conflicted
+++ resolved
@@ -127,12 +127,7 @@
     char* number;
 
     // construct a suitable filename
-<<<<<<< HEAD
     number = TRI_StringUInt64((uint64_t) TRI_NewGlobalIdSequence());
-=======
-    number = TRI_StringUInt64(TRI_NewTickVocBase());
->>>>>>> c212d24a
-
     if (compactor) {
       jname = TRI_Concatenate3String("journal-", number, ".db");
     }
@@ -175,12 +170,7 @@
     bool ok;
 
     // and use the correct name
-<<<<<<< HEAD
-    number = TRI_StringUInt64((uint64_t) journal->_fid);
-=======
     number = TRI_StringUInt64(journal->_fid);
->>>>>>> c212d24a
-
     if (compactor) {
       jname = TRI_Concatenate3String("compactor-", number, ".db");
     }
@@ -299,11 +289,7 @@
     char* number;
     bool ok;
 
-<<<<<<< HEAD
-    number = TRI_StringUInt64((uint64_t) journal->_fid);
-=======
     number = TRI_StringUInt64(journal->_fid);
->>>>>>> c212d24a
     dname = TRI_Concatenate3String("datafile-", number, ".db");
     filename = TRI_Concatenate2File(collection->_directory, dname);
 
