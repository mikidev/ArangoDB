# -*- mode: Makefile; -*-

## -----------------------------------------------------------------------------
## --SECTION--                                                     DOCUMENTATION
## -----------------------------------------------------------------------------

################################################################################
### @brief JavaScript files
################################################################################

DOXYGEN = \
	Doxygen/js/actions/system/api-collection.c \
	Doxygen/js/actions/system/api-cursor.c \
	Doxygen/js/actions/system/api-edges.c \
	Doxygen/js/actions/system/api-explain.c \
	Doxygen/js/actions/system/api-index.c \
	Doxygen/js/actions/system/api-query.c \
	Doxygen/js/actions/system/api-simple.c \
	Doxygen/js/actions/system/api-system.c \
	Doxygen/js/common/bootstrap/modules.c \
	Doxygen/js/common/bootstrap/print.c \
	Doxygen/js/common/modules/graph.c \
	Doxygen/js/common/modules/jsunity.c \
	Doxygen/js/common/modules/simple-query-basics.c \
	Doxygen/js/common/modules/statement-basics.c \
	Doxygen/js/server/modules/org/arangodb/actions.c \
	Doxygen/js/server/modules/simple-query.c \
	Doxygen/js/server/server.c

################################################################################
### @brief wiki pages
################################################################################

WIKI = \
	ArangoErrors \
	CommandLine \
	Compiling \
	Communication \
	DbaManual \
	DbaManualBasics \
	DbaManualAuthentication \
	DbaManualDatafileDebugger \
	DefineAction \
	FirstStepsArangoDB \
	Glossary \
	Graphs \
	Home \
	HttpBatch \
	HttpCollection \
	HttpCursor \
	HttpImport \
	HttpIndex \
	HttpInterface \
	HttpMisc \
	HttpQueries \
	HttpSimple \
	HttpSystem \
	ImplementorManual \
	ImpManual \
	ImpManualBasics \
	IndexCap \
	IndexCapHttp \
	IndexGeo \
	IndexGeoHttp \
	IndexHash \
	IndexHashHttp \
	IndexSkiplist \
	IndexSkiplistHttp \
	InstallManual \
	Installing \
	JSModuleActions \
	JSModuleConsole \
	JSModuleFs \
	JSModuleGraph \
	JSModuleInternal \
	JSModules \
	Key-Value \
	NamingConventions \
	RefManual \
	RestDocument \
	RestEdge \
	RestSystem \
	ShellCollection \
	ShellDocument \
	ShellEdge \
	ShellIndex \
	SimpleQueries \
	UserManual \
	UserManualBasics \
	UserManualArangosh \
	UserManualActions \
        Aql \
        AqlExamples \
	jsUnity

## -----------------------------------------------------------------------------
## --SECTION--                                                           DOXYGEN
## -----------------------------------------------------------------------------

################################################################################
### @brief directory setup
################################################################################

.PHONY: Doxygen/js Doxygen/js/system Doxygen/js/modules

BUILT_SOURCES += Doxygen/.setup-directories

Doxygen/.setup-directories:
	@test -d Doxygen/doc/images || mkdir -p Doxygen/doc/images
	@test -d Doxygen/website/images || mkdir -p Doxygen/website/images
	@test -d Doxygen/js/actions/system || mkdir -p Doxygen/js/actions/system
	@test -d Doxygen/js/common/bootstrap || mkdir -p Doxygen/js/common/bootstrap
	@test -d Doxygen/js/server/modules/org/arangodb || mkdir -p Doxygen/js/server/modules/org/arangodb
	@test -d Doxygen/js/client || mkdir -p Doxygen/js/client
	@test -d Doxygen/latex/images || mkdir -p Doxygen/latex/images
	@test -d Doxygen/wiki || mkdir -p Doxygen/wiki
	@test -d Doxygen/xml || mkdir -p Doxygen/xml
	@touch $@

Doxygen/js/actions/system/%.c: @srcdir@/js/actions/system/%.js Doxygen/.setup-directories
	@python @top_srcdir@/Documentation/Scripts/js2doxy.py $< > $@

Doxygen/js/common/bootstrap/%.c: @srcdir@/js/common/bootstrap/%.js Doxygen/.setup-directories
	@python @top_srcdir@/Documentation/Scripts/js2doxy.py $< > $@

Doxygen/js/common/modules/%.c: @srcdir@/js/common/modules/%.js Doxygen/.setup-directories
	@python @top_srcdir@/Documentation/Scripts/js2doxy.py $< > $@

Doxygen/js/server/%.c: @srcdir@/js/server/%.js Doxygen/.setup-directories
	@python @top_srcdir@/Documentation/Scripts/js2doxy.py $< > $@

Doxygen/js/server/modules/%.c: @srcdir@/js/server/modules/%.js Doxygen/.setup-directories
	@python @top_srcdir@/Documentation/Scripts/js2doxy.py $< > $@

Doxygen/xml/%.md: Doxygen/xml/%.xml
	@python @top_srcdir@/Doxygen/Scripts/xml2md.py $< > $@

################################################################################
### @brief doxygen
################################################################################

.PHONY: doxygen

Doxygen/arango-html.doxy: Documentation/arango.template
	sed -e 's:GENERATE_HTML *= *NO:GENERATE_HTML = YES:' -e 's:ENABLED_SECTIONS *=:ENABLED_SECTIONS = HTML:' < $< > $@
	$(MAKE) lib/BasicsC/voc-errors.h

doxygen: Doxygen/.setup-directories Doxygen/arango-html.doxy $(DOXYGEN)
	doxygen Doxygen/arango-html.doxy > /dev/null

	@for w in $(WIKI); do cp Doxygen/html/$$w.html Doxygen/website/$$w.html; done
	cp -R @top_srcdir@/Documentation/images/* Doxygen/website/images

	@for w in $(WIKI); do @top_srcdir@/Documentation/Scripts/html2html.sh Doxygen/html/$$w.html Doxygen/doc/$$w.html; done
	cp -R @top_srcdir@/Documentation/images/* Doxygen/doc/images
	cp -R @top_srcdir@/Documentation/arangodb.css Doxygen/doc

################################################################################
### @brief wiki
################################################################################

.PHONY: wiki wiki2

Doxygen/arango-xml.doxy: Documentation/arango.template
	sed -e 's:GENERATE_XML *= *NO:GENERATE_XML = YES:' -e 's:ENABLED_SECTIONS *=:ENABLED_SECTIONS = XML:' < $< > $@
	$(MAKE) lib/BasicsC/voc-errors.h

wiki: wiki2 
	@test -d Doxygen/wiki || mkdir Doxygen/wiki
	@for w in $(WIKI); do python @top_srcdir@/Documentation/Scripts/xml2md.py Doxygen/xml/$$w.xml > Doxygen/xml/$$w.md; done
	@for w in $(WIKI); do @top_srcdir@/Documentation/Scripts/fixmd.sh Doxygen/xml/$$w.md; done

wiki2: Doxygen/arango-xml.doxy $(DOXYGEN)
	doxygen Doxygen/arango-xml.doxy > /dev/null

################################################################################
### @brief latex
################################################################################

.PHONY: latex

Doxygen/arango-latex.doxy: Documentation/arango.template
	sed -e 's:GENERATE_LATEX *= *NO:GENERATE_LATEX = YES:' -e 's:ENABLED_SECTIONS *=:ENABLED_SECTIONS = LATEX:' < $< > $@
	$(MAKE) lib/BasicsC/voc-errors.h

latex: Doxygen/.setup-directories Doxygen/arango-latex.doxy $(DOXYGEN)
	doxygen Doxygen/arango-latex.doxy > /dev/null

	echo "\def\arangodbversion{@PACKAGE_VERSION@}" > Doxygen/latex/version.tex

	cp -R Documentation/latex/*.tex Doxygen/latex
	cp -R Documentation/images Doxygen/latex/images

	python @top_srcdir@/Documentation/Scripts/tex2tex.py Doxygen/latex/InstallManual.tex > Doxygen/latex/InstallManual.inc.tex
	cd Doxygen/latex && pdflatex -interaction batchmode install-manual.tex || true

	python @top_srcdir@/Documentation/Scripts/tex2tex.py Doxygen/latex/UserManual.tex > Doxygen/latex/UserManual.inc.tex
	cd Doxygen/latex && pdflatex -interaction batchmode user-manual.tex || true

	python @top_srcdir@/Documentation/Scripts/tex2tex.py Doxygen/latex/ImplementorManual.tex > Doxygen/latex/ImplementorManual.inc.tex
	cd Doxygen/latex && pdflatex -interaction batchmode implementor-manual.tex || true

	python @top_srcdir@/Documentation/Scripts/tex2tex.py Doxygen/latex/RefManual.tex > Doxygen/latex/RefManual.inc.tex
	cd Doxygen/latex && pdflatex -interaction batchmode ref-manual.tex || true

	python @top_srcdir@/Documentation/Scripts/tex2tex.py Doxygen/latex/DbaManual.tex > Doxygen/latex/DbaManual.inc.tex
	cd Doxygen/latex && pdflatex -interaction batchmode dba-manual.tex || true

	python @top_srcdir@/Documentation/Scripts/tex2tex.py Doxygen/latex/ImpManual.tex > Doxygen/latex/ImpManual.inc.tex
	cd Doxygen/latex && pdflatex -interaction batchmode imp-manual.tex || true

################################################################################
### @brief man pages
################################################################################

.PHONY: man

man: Doxygen/.setup-directories
	for section in 1 8; do for i in `ls Documentation/man$$section`; do sed -f Documentation/Scripts/man.sed -e "s/\<SECTION\>/$$section/" -e "s/\<COMMAND\>/$$i/g" -e "s/DATE/`date`/g" Documentation/man$$section/$$i > Doxygen/man/man$$section/$$i.$$section; done; done

################################################################################
### @brief install man pages
################################################################################

dist_man_MANS += \
	Documentation/man/man1/arangoimp.1 \
	Documentation/man/man1/arangosh.1 \
        Documentation/man/man8/rcarangod.8 \
        Documentation/man/man8/arangod.8 \
        Documentation/man/man8/arango-dfdb.8 \
        Documentation/man/man8/arango-password.8 \
        Documentation/man/man8/arango-upgrade.8 


if ENABLE_ARANGOB        

dist_man_MANS += \
	Documentation/man/man1/arangob.1 

endif

################################################################################
### @brief cleanup
################################################################################

CLEANUP += \
	$(DOXYGEN) \
	Doxygen/doc \
	Doxygen/latex \
<<<<<<< HEAD
	Doxygen/website \
	Doxygen/wiki \
=======
>>>>>>> a6ba1133
	Doxygen/xml

## -----------------------------------------------------------------------------
## --SECTION--                                                       END-OF-FILE
## -----------------------------------------------------------------------------

## Local Variables:
## mode: outline-minor
## outline-regexp: "^\\(### @brief\\|## --SECTION--\\|# -\\*- \\)"
## End:<|MERGE_RESOLUTION|>--- conflicted
+++ resolved
@@ -247,11 +247,8 @@
 	$(DOXYGEN) \
 	Doxygen/doc \
 	Doxygen/latex \
-<<<<<<< HEAD
 	Doxygen/website \
 	Doxygen/wiki \
-=======
->>>>>>> a6ba1133
 	Doxygen/xml
 
 ## -----------------------------------------------------------------------------
